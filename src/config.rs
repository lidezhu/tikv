--- conflicted
+++ resolved
@@ -36,15 +36,8 @@
     db_exist, CFOptions, EventListener, FixedPrefixSliceTransform, FixedSuffixSliceTransform,
     NoopSliceTransform,
 };
-<<<<<<< HEAD
 use engine::{CF_DEFAULT, CF_LOCK, CF_WRITE};
-use tikv_util::config::{
-    self, compression_type_level_serde, CompressionType, ReadableDuration, ReadableSize, GB, KB, MB,
-};
-=======
-use engine::{CF_DEFAULT, CF_LOCK, CF_RAFT, CF_WRITE};
 use tikv_util::config::{self, ReadableDuration, ReadableSize, GB, KB, MB};
->>>>>>> 620d76e5
 use tikv_util::security::SecurityConfig;
 use tikv_util::time::duration_to_sec;
 
@@ -117,10 +110,11 @@
 }
 
 macro_rules! cf_config {
-    ($name:ident) => {
+    ($(#[$meta:meta])* $name:ident) => {
         #[derive(Clone, Serialize, Deserialize, PartialEq, Debug)]
         #[serde(default)]
         #[serde(rename_all = "kebab-case")]
+        $(#[$meta])*
         pub struct $name {
             pub block_size: ReadableSize,
             pub block_cache_size: ReadableSize,
@@ -507,8 +501,10 @@
 }
 
 // Deprecated since v3.x.
-#[doc(hidden)]
-cf_config!(RaftCfConfig);
+cf_config!(
+    #[doc(hidden)]
+    RaftCfConfig
+);
 
 impl Default for RaftCfConfig {
     fn default() -> RaftCfConfig {
