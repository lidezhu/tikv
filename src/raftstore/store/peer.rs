// Copyright 2016 PingCAP, Inc.
//
// Licensed under the Apache License, Version 2.0 (the "License");
// you may not use this file except in compliance with the License.
// You may obtain a copy of the License at
//
//     http://www.apache.org/licenses/LICENSE-2.0
//
// Unless required by applicable law or agreed to in writing, software
// distributed under the License is distributed on an "AS IS" BASIS,
// See the License for the specific language governing permissions and
// limitations under the License.

use std::cell::RefCell;
use std::collections::VecDeque;
use std::sync::atomic::AtomicBool;
use std::sync::{atomic, Arc};
use std::time::{Duration, Instant};
use std::{cmp, mem, slice, u64};

use kvproto::metapb;
use kvproto::pdpb::PeerStats;
use kvproto::raft_cmdpb::{
    self, AdminCmdType, AdminResponse, CmdType, RaftCmdRequest, RaftCmdResponse, Request, Response,
    TransferLeaderRequest, TransferLeaderResponse,
};
use kvproto::raft_serverpb::{MergeState, PeerState, RaftApplyState, RaftMessage};
use protobuf::{self, Message};
use raft::eraftpb::{self, ConfChangeType, EntryType, MessageType};
use rocksdb::rocksdb_options::WriteOptions;
use rocksdb::{WriteBatch, DB};
use time::Timespec;

use pd::{PdTask, INVALID_ID};
use raft::{
    self, Progress, ProgressState, RawNode, Ready, SnapshotStatus, StateRole, INVALID_INDEX,
    NO_LIMIT,
};
use raftstore::coprocessor::{CoprocessorHost, RegionChangeEvent};
use raftstore::store::engine::{Peekable, Snapshot, SyncSnapshot};
use raftstore::store::fsm::store::PollContext;
use raftstore::store::fsm::{
    apply, Apply, ApplyMetrics, ApplyTask, ApplyTaskRes, Proposal, RegionProposal,
};
use raftstore::store::worker::{ReadProgress, ReadTask, RegionTask};
use raftstore::store::{
    keys, Callback, Config, Engines, ReadDelegate, ReadResponse, RegionSnapshot,
};
use raftstore::{Error, Result};
use util::collections::HashMap;
use util::time::{duration_to_sec, monotonic_raw_now};
use util::worker::Scheduler;
use util::{escape, MustConsumeVec};

use super::cmd_resp;
use super::local_metrics::{RaftMessageMetrics, RaftReadyMetrics};
use super::metrics::*;
use super::peer_storage::{write_peer_state, ApplySnapResult, InvokeContext, PeerStorage};
use super::transport::Transport;
use super::util::{self, check_region_epoch, is_initial_msg, Lease, LeaseState};
use super::DestroyPeerJob;

const SHRINK_CACHE_CAPACITY: usize = 64;

struct ReadIndexRequest {
    id: u64,
    cmds: MustConsumeVec<(RaftCmdRequest, Callback)>,
    renew_lease_time: Timespec,
}

impl ReadIndexRequest {
    // Transmutes `self.id` to a 8 bytes slice, so that we can use the payload to do read index.
    fn binary_id(&self) -> &[u8] {
        unsafe {
            let id = &self.id as *const u64 as *const u8;
            slice::from_raw_parts(id, 8)
        }
    }
}

#[derive(Default)]
struct ReadIndexQueue {
    id_allocator: u64,
    reads: VecDeque<ReadIndexRequest>,
    ready_cnt: usize,
}

impl ReadIndexQueue {
    fn next_id(&mut self) -> u64 {
        self.id_allocator += 1;
        self.id_allocator
    }

    fn clear_uncommitted(&mut self, term: u64) {
        for mut read in self.reads.drain(self.ready_cnt..) {
            for (_, cb) in read.cmds.drain(..) {
                apply::notify_stale_req(term, cb);
            }
        }
    }

    fn gc(&mut self) {
        if self.reads.capacity() > SHRINK_CACHE_CAPACITY && self.reads.len() < SHRINK_CACHE_CAPACITY
        {
            self.reads.shrink_to_fit();
        }
    }
}

/// The returned states of the peer after checking whether it is stale
#[derive(Debug, PartialEq, Eq)]
pub enum StaleState {
    Valid,
    ToValidate,
    LeaderMissing,
}

/// Meta information about proposals.
pub struct ProposalMeta {
    pub index: u64,
    pub term: u64,
    /// `renew_lease_time` contains the last time when a peer starts to renew lease.
    pub renew_lease_time: Option<Timespec>,
}

#[derive(Default)]
struct ProposalQueue {
    queue: VecDeque<ProposalMeta>,
}

impl ProposalQueue {
    fn pop(&mut self, term: u64) -> Option<ProposalMeta> {
        self.queue.pop_front().and_then(|meta| {
            if meta.term > term {
                self.queue.push_front(meta);
                return None;
            }
            Some(meta)
        })
    }

    fn push(&mut self, meta: ProposalMeta) {
        self.queue.push_back(meta);
    }

    fn clear(&mut self) {
        self.queue.clear();
    }

    fn gc(&mut self) {
        if self.queue.capacity() > SHRINK_CACHE_CAPACITY && self.queue.len() < SHRINK_CACHE_CAPACITY
        {
            self.queue.shrink_to_fit();
        }
    }
}

bitflags! {
    // TODO: maybe declare it as protobuf struct is better.
    /// A bitmap contains some useful flags when dealing with `eraftpb::Entry`.
    pub struct ProposalContext: u8 {
        const SYNC_LOG       = 0b00000001;
        const SPLIT          = 0b00000010;
        const PREPARE_MERGE  = 0b00000100;
    }
}

impl ProposalContext {
    /// Converts itself to a vector.
    pub fn to_vec(self) -> Vec<u8> {
        if self.is_empty() {
            return vec![];
        }
        let ctx = self.bits();
        vec![ctx]
    }

    /// Initializes a `ProposalContext` from a byte slice.
    pub fn from_bytes(ctx: &[u8]) -> ProposalContext {
        if ctx.is_empty() {
            ProposalContext::empty()
        } else if ctx.len() == 1 {
            ProposalContext::from_bits_truncate(ctx[0])
        } else {
            panic!("invalid ProposalContext {:?}", ctx);
        }
    }
}

/// `ConsistencyState` is used for consistency check.
pub struct ConsistencyState {
    pub last_check_time: Instant,
    // (computed_result_or_to_be_verified, index, hash)
    pub index: u64,
    pub hash: Vec<u8>,
}

/// Statistics about raft peer.
#[derive(Default, Clone)]
pub struct PeerStat {
    pub written_bytes: u64,
    pub written_keys: u64,
}

pub struct RecentAddedPeer {
    pub reject_duration_as_secs: u64,
    pub id: u64,
    pub added_time: Instant,
}

impl RecentAddedPeer {
    pub fn new(reject_duration_as_secs: u64) -> RecentAddedPeer {
        RecentAddedPeer {
            reject_duration_as_secs,
            id: Default::default(),
            added_time: Instant::now(),
        }
    }

    pub fn update(&mut self, id: u64, now: Instant) {
        self.id = id;
        self.added_time = now;
    }

    pub fn contains(&self, id: u64) -> bool {
        self.id == id
            && duration_to_sec(self.added_time.elapsed()) < self.reject_duration_as_secs as f64
    }
}

/// A struct that stores the state to wait for `PrepareMerge` apply result.
///
/// When handling the apply result of a `CommitMerge`, the source peer may have
/// not handle the apply result of the `PrepareMerge`, so the target peer has
/// to abort current handle process and wait for it asynchronously.
pub struct WaitApplyResultState {
    /// The following apply results waiting to be handled, including the `CommitMerge`.
    /// These will be handled once `ready_to_merge` is true.
    pub results: Vec<ApplyTaskRes>,
    /// It is used by target peer to check whether the apply result of `PrepareMerge` is handled.
    pub ready_to_merge: Arc<AtomicBool>,
}

pub struct Peer {
    peer_cache: RefCell<HashMap<u64, metapb::Peer>>,
    pub peer: metapb::Peer,
    region_id: u64,
    pub raft_group: RawNode<PeerStorage>,
    proposals: ProposalQueue,
    apply_proposals: Vec<Proposal>,
    pending_reads: ReadIndexQueue,
    // Record the last instant of each peer's heartbeat response.
    pub peer_heartbeats: HashMap<u64, Instant>,

    /// Record the instants of peers being added into the configuration.
    /// Remove them after they are not pending any more.
    pub peers_start_pending_time: Vec<(u64, Instant)>,
    pub recent_added_peer: RecentAddedPeer,

    /// an inaccurate difference in region size since last reset.
    pub size_diff_hint: u64,
    /// delete keys' count since last reset.
    delete_keys_hint: u64,
    /// approximate size of the region.
    pub approximate_size: Option<u64>,
    /// approximate keys of the region.
    pub approximate_keys: Option<u64>,
    pub compaction_declined_bytes: u64,

    pub consistency_state: ConsistencyState,

    pub tag: String,

    // Index of last scheduled committed raft log.
    pub last_applying_idx: u64,
    pub last_compacted_idx: u64,
    // The index of the latest urgent proposal index.
    last_urgent_proposal_idx: u64,
    // The index of the latest committed split command.
    last_committed_split_idx: u64,
    // Approximate size of logs that is applied but not compacted yet.
    pub raft_log_size_hint: u64,

    pub pending_remove: bool,

    // The index of the latest committed prepare merge command.
    last_committed_prepare_merge_idx: u64,
    pub pending_merge_state: Option<MergeState>,

    leader_missing_time: Option<Instant>,

    leader_lease: Lease,

    // If a snapshot is being applied asynchronously, messages should not be sent.
    pending_messages: Vec<eraftpb::Message>,
    pub pending_merge_apply_result: Option<WaitApplyResultState>,

    pub peer_stat: PeerStat,
}

impl Peer {
    pub fn new(
        store_id: u64,
        cfg: &Config,
        sched: Scheduler<RegionTask>,
        engines: Engines,
        region: &metapb::Region,
        peer: metapb::Peer,
    ) -> Result<Peer> {
        if peer.get_id() == raft::INVALID_ID {
            return Err(box_err!("invalid peer id"));
        }

        let tag = format!("[region {}] {}", region.get_id(), peer.get_id());

        let ps = PeerStorage::new(engines.clone(), region, sched, tag.clone())?;

        let applied_index = ps.applied_index();

        let raft_cfg = raft::Config {
            id: peer.get_id(),
            peers: vec![],
            election_tick: cfg.raft_election_timeout_ticks,
            heartbeat_tick: cfg.raft_heartbeat_ticks,
            min_election_tick: cfg.raft_min_election_timeout_ticks,
            max_election_tick: cfg.raft_max_election_timeout_ticks,
            max_size_per_msg: cfg.raft_max_size_per_msg.0,
            max_inflight_msgs: cfg.raft_max_inflight_msgs,
            applied: applied_index,
            check_quorum: true,
            tag: tag.clone(),
            skip_bcast_commit: true,
            pre_vote: cfg.prevote,
            ..Default::default()
        };

        let raft_group = RawNode::new(&raft_cfg, ps, vec![])?;
        let mut peer = Peer {
            peer,
            region_id: region.get_id(),
            raft_group,
            proposals: Default::default(),
            apply_proposals: vec![],
            pending_reads: Default::default(),
            peer_cache: RefCell::new(HashMap::default()),
            peer_heartbeats: HashMap::default(),
            peers_start_pending_time: vec![],
            recent_added_peer: RecentAddedPeer::new(
                cfg.raft_reject_transfer_leader_duration.as_secs(),
            ),
            size_diff_hint: 0,
            delete_keys_hint: 0,
            approximate_size: None,
            approximate_keys: None,
            compaction_declined_bytes: 0,
            pending_remove: false,
            pending_merge_state: None,
            last_committed_prepare_merge_idx: 0,
            leader_missing_time: Some(Instant::now()),
            tag,
            last_applying_idx: applied_index,
            last_compacted_idx: 0,
            last_urgent_proposal_idx: u64::MAX,
            last_committed_split_idx: 0,
            consistency_state: ConsistencyState {
                last_check_time: Instant::now(),
                index: INVALID_INDEX,
                hash: vec![],
            },
            raft_log_size_hint: 0,
            leader_lease: Lease::new(cfg.raft_store_max_leader_lease()),
            pending_messages: vec![],
            pending_merge_apply_result: None,
            peer_stat: PeerStat::default(),
        };

        // If this region has only one peer and I am the one, campaign directly.
        if region.get_peers().len() == 1 && region.get_peers()[0].get_store_id() == store_id {
            peer.raft_group.campaign()?;
        }

        Ok(peer)
    }

    /// Register self to apply_scheduler and read_scheduler so that the peer is then usable.
    /// Also trigger `RegionChangeEvent::Create` here.
    pub fn activate<T, C>(&self, ctx: &PollContext<T, C>) {
        ctx.apply_router
            .schedule_task(self.region_id, ApplyTask::register(self));
<<<<<<< HEAD
=======
        if ctx.local_reader.schedule(ReadTask::register(self)).is_err() {
            info!(
                "{} fails to schedule local reader, are we shutting down?",
                self.tag
            );
        }
>>>>>>> 4f32ca81

        ctx.coprocessor_host.on_region_changed(
            self.region(),
            RegionChangeEvent::Create,
            self.get_role(),
        );
    }

    #[inline]
    fn next_proposal_index(&self) -> u64 {
        self.raft_group.raft.raft_log.last_index() + 1
    }

    /// Tries to destroy itself. Returns a job (if needed) to do more cleaning tasks.
    pub fn maybe_destroy(&mut self) -> Option<DestroyPeerJob> {
        if self.pending_remove {
            info!("{} is being destroyed, skip", self.tag);
            return None;
        }
        let initialized = self.get_store().is_initialized();
        let async_remove = if self.is_applying_snapshot() {
            if !self.mut_store().cancel_applying_snap() {
                info!(
                    "{} Stale peer {} is applying snapshot, will destroy next \
                     time.",
                    self.tag,
                    self.peer_id()
                );
                return None;
            }
            // There is no tasks in apply/local read worker.
            false
        } else {
            initialized
        };
        self.pending_remove = true;

        Some(DestroyPeerJob {
            async_remove,
            initialized,
            region_id: self.region_id,
            peer: self.peer.clone(),
        })
    }

    /// Does the real destroy task which includes:
    /// 1. Set the region to tombstone;
    /// 2. Clear data;
    /// 3. Notify all pending requests.
    pub fn destroy<T, C>(&mut self, ctx: &PollContext<T, C>, keep_data: bool) -> Result<()> {
        fail_point!("raft_store_skip_destroy_peer", |_| Ok(()));
        let t = Instant::now();

        let region = self.region().clone();
        info!("{} begin to destroy", self.tag);

        // Set Tombstone state explicitly
        let kv_wb = WriteBatch::new();
        let raft_wb = WriteBatch::new();
        self.mut_store().clear_meta(&kv_wb, &raft_wb)?;
        write_peer_state(
            &ctx.engines.kv,
            &kv_wb,
            &region,
            PeerState::Tombstone,
            self.pending_merge_state.clone(),
        )?;
        // write kv rocksdb first in case of restart happen between two write
        let mut write_opts = WriteOptions::new();
        write_opts.set_sync(ctx.cfg.sync_log);
        ctx.engines.kv.write_opt(kv_wb, &write_opts)?;
        ctx.engines.raft.write_opt(raft_wb, &write_opts)?;

        if self.get_store().is_initialized() && !keep_data {
            // If we meet panic when deleting data and raft log, the dirty data
            // will be cleared by a newer snapshot applying or restart.
            if let Err(e) = self.get_store().clear_data() {
                error!("{} failed to schedule clear data task: {:?}", self.tag, e);
            }
        }

        for mut read in self.pending_reads.reads.drain(..) {
            for (_, cb) in read.cmds.drain(..) {
                apply::notify_req_region_removed(region.get_id(), cb);
            }
        }

        for proposal in self.apply_proposals.drain(..) {
            apply::notify_req_region_removed(region.get_id(), proposal.cb);
        }

        info!("{} destroy itself, takes {:?}", self.tag, t.elapsed());

        Ok(())
    }

    pub fn is_initialized(&self) -> bool {
        self.get_store().is_initialized()
    }

    #[inline]
    pub fn region(&self) -> &metapb::Region {
        self.get_store().region()
    }

    /// Set the region of a peer.
    ///
    /// This will update the region of the peer, caller must ensure the region
    /// has been preserved in a durable device.
    pub fn set_region(
        &mut self,
        host: &CoprocessorHost,
        reader: &mut ReadDelegate,
        region: metapb::Region,
    ) {
        if self.region().get_region_epoch().get_version() < region.get_region_epoch().get_version()
        {
            // Epoch version changed, disable read on the localreader for this region.
            self.leader_lease.expire_remote_lease();
        }
        self.mut_store().set_region(region.clone());
        let progress = ReadProgress::region(region);
        // Always update read delegate's region to avoid stale region info after a follower
        // becomeing a leader.
        self.maybe_update_read_progress(reader, progress);

        if !self.pending_remove {
            host.on_region_changed(self.region(), RegionChangeEvent::Update, self.get_role());
        }
    }

    pub fn peer_id(&self) -> u64 {
        self.peer.get_id()
    }

    pub fn get_raft_status(&self) -> raft::Status {
        self.raft_group.status()
    }

    pub fn leader_id(&self) -> u64 {
        self.raft_group.raft.leader_id
    }

    pub fn is_leader(&self) -> bool {
        self.raft_group.raft.state == StateRole::Leader
    }

    pub fn get_role(&self) -> StateRole {
        self.raft_group.raft.state
    }

    #[inline]
    pub fn get_store(&self) -> &PeerStorage {
        self.raft_group.get_store()
    }

    #[inline]
    pub fn mut_store(&mut self) -> &mut PeerStorage {
        self.raft_group.mut_store()
    }

    #[inline]
    pub fn is_applying_snapshot(&self) -> bool {
        self.get_store().is_applying_snapshot()
    }

    /// Returns `true` if the raft group has replicated a snapshot but not committed it yet.
    #[inline]
    pub fn has_pending_snapshot(&self) -> bool {
        self.raft_group.get_snap().is_some()
    }

    fn add_ready_metric(&self, ready: &Ready, metrics: &mut RaftReadyMetrics) {
        metrics.message += ready.messages.len() as u64;
        metrics.commit += ready
            .committed_entries
            .as_ref()
            .map_or(0, |v| v.len() as u64);
        metrics.append += ready.entries.len() as u64;

        if !raft::is_empty_snap(&ready.snapshot) {
            metrics.snapshot += 1;
        }
    }

    #[inline]
    fn send<T, I>(&mut self, trans: &T, msgs: I, metrics: &mut RaftMessageMetrics) -> Result<()>
    where
        T: Transport,
        I: IntoIterator<Item = eraftpb::Message>,
    {
        for msg in msgs {
            let msg_type = msg.get_msg_type();
            self.send_raft_message(msg, trans)?;
            match msg_type {
                MessageType::MsgAppend => metrics.append += 1,
                MessageType::MsgAppendResponse => metrics.append_resp += 1,
                MessageType::MsgRequestPreVote => metrics.prevote += 1,
                MessageType::MsgRequestPreVoteResponse => metrics.prevote_resp += 1,
                MessageType::MsgRequestVote => metrics.vote += 1,
                MessageType::MsgRequestVoteResponse => metrics.vote_resp += 1,
                MessageType::MsgSnapshot => metrics.snapshot += 1,
                MessageType::MsgHeartbeat => metrics.heartbeat += 1,
                MessageType::MsgHeartbeatResponse => metrics.heartbeat_resp += 1,
                MessageType::MsgTransferLeader => metrics.transfer_leader += 1,
                MessageType::MsgTimeoutNow => {
                    // After a leader transfer procedure is triggered, the lease for
                    // the old leader may be expired earlier than usual, since a new leader
                    // may be elected and the old leader doesn't step down due to
                    // network partition from the new leader.
                    // For lease safety during leader transfer, transit `leader_lease`
                    // to suspect.
                    self.leader_lease.suspect(monotonic_raw_now());

                    metrics.timeout_now += 1;
                }
                // We do not care about these message types for metrics.
                // Explicitly declare them so when we add new message types we are forced to
                // decide.
                MessageType::MsgHup
                | MessageType::MsgBeat
                | MessageType::MsgPropose
                | MessageType::MsgUnreachable
                | MessageType::MsgSnapStatus
                | MessageType::MsgCheckQuorum
                | MessageType::MsgReadIndex
                | MessageType::MsgReadIndexResp => {}
            }
        }
        Ok(())
    }

    /// Steps the raft message.
    pub fn step(&mut self, m: eraftpb::Message) -> Result<()> {
        fail_point!(
            "step_message_3_1",
            { self.peer.get_store_id() == 3 && self.region_id == 1 },
            |_| Ok(())
        );
        if self.is_leader() && m.get_from() != INVALID_ID {
            self.peer_heartbeats.insert(m.get_from(), Instant::now());
            // As the leader we know we are not missing.
            self.leader_missing_time.take();
        } else if m.get_from() == self.leader_id() {
            // As another role know we're not missing.
            self.leader_missing_time.take();
        }
        self.raft_group.step(m)?;
        Ok(())
    }

    /// Checks and updates `peer_heartbeats` for the peer.
    pub fn check_peers(&mut self) {
        if !self.is_leader() {
            self.peer_heartbeats.clear();
            return;
        }

        if self.peer_heartbeats.len() == self.region().get_peers().len() {
            return;
        }

        // Insert heartbeats in case that some peers never response heartbeats.
        let region = self.raft_group.get_store().region();
        for peer in region.get_peers() {
            self.peer_heartbeats
                .entry(peer.get_id())
                .or_insert_with(Instant::now);
        }
    }

    /// Collects all down peers.
    pub fn collect_down_peers(&self, max_duration: Duration) -> Vec<PeerStats> {
        let mut down_peers = Vec::new();
        for p in self.region().get_peers() {
            if p.get_id() == self.peer.get_id() {
                continue;
            }
            if let Some(instant) = self.peer_heartbeats.get(&p.get_id()) {
                if instant.elapsed() >= max_duration {
                    let mut stats = PeerStats::new();
                    stats.set_peer(p.clone());
                    stats.set_down_seconds(instant.elapsed().as_secs());
                    down_peers.push(stats);
                }
            }
        }
        down_peers
    }

    /// Collects all pending peers and update `peers_start_pending_time`.
    pub fn collect_pending_peers(&mut self) -> Vec<metapb::Peer> {
        let mut pending_peers = Vec::with_capacity(self.region().get_peers().len());
        let status = self.raft_group.status();
        let truncated_idx = self.get_store().truncated_index();

        let progresses = status.progress.iter().chain(&status.learner_progress);
        for (&id, progress) in progresses {
            if id == self.peer.get_id() {
                continue;
            }
            if progress.matched < truncated_idx {
                if let Some(p) = self.get_peer_from_cache(id) {
                    pending_peers.push(p);
                    if !self
                        .peers_start_pending_time
                        .iter()
                        .any(|&(pid, _)| pid == id)
                    {
                        let now = Instant::now();
                        self.peers_start_pending_time.push((id, now));
                        debug!("{} peer {} start pending at {:?}", self.tag, id, now);
                    }
                }
            }
        }
        pending_peers
    }

    /// Returns `true` if any new peer catches up with the leader in replicating logs.
    /// And updates `peers_start_pending_time` if needed.
    pub fn any_new_peer_catch_up(&mut self, peer_id: u64) -> bool {
        if self.peers_start_pending_time.is_empty() {
            return false;
        }
        if !self.is_leader() {
            self.peers_start_pending_time = vec![];
            return false;
        }
        for i in 0..self.peers_start_pending_time.len() {
            if self.peers_start_pending_time[i].0 != peer_id {
                continue;
            }
            let truncated_idx = self.raft_group.get_store().truncated_index();
            if let Some(progress) = self.raft_group.raft.prs().get(peer_id) {
                if progress.matched >= truncated_idx {
                    let (_, pending_after) = self.peers_start_pending_time.swap_remove(i);
                    let elapsed = duration_to_sec(pending_after.elapsed());
                    debug!(
                        "{} peer {} has caught up logs, elapsed: {}",
                        self.tag, peer_id, elapsed
                    );
                    return true;
                }
            }
        }
        false
    }

    pub fn check_stale_state<T, C>(&mut self, ctx: &mut PollContext<T, C>) -> StaleState {
        if self.is_leader() {
            // Leaders always have valid state.
            //
            // We update the leader_missing_time in the `fn step`. However one peer region
            // does not send any raft messages, so we have to check and update it before
            // reporting stale states.
            self.leader_missing_time = None;
            return StaleState::Valid;
        }
        let naive_peer = !self.is_initialized() || self.raft_group.raft.is_learner;
        // Updates the `leader_missing_time` according to the current state.
        //
        // If we are checking this it means we suspect the leader might be missing.
        // Mark down the time when we are called, so we can check later if it's been longer than it
        // should be.
        match self.leader_missing_time {
            None => {
                self.leader_missing_time = Instant::now().into();
                StaleState::Valid
            }
            Some(instant) if instant.elapsed() >= ctx.cfg.max_leader_missing_duration.0 => {
                // Resets the `leader_missing_time` to avoid sending the same tasks to
                // PD worker continuously during the leader missing timeout.
                self.leader_missing_time = Instant::now().into();
                StaleState::ToValidate
            }
            Some(instant)
                if instant.elapsed() >= ctx.cfg.abnormal_leader_missing_duration.0
                    && !naive_peer =>
            {
                // A peer is considered as in the leader missing state
                // if it's initialized but is isolated from its leader or
                // something bad happens that the raft group can not elect a leader.
                StaleState::LeaderMissing
            }
            _ => StaleState::Valid,
        }
    }

    fn on_role_changed<T, C>(&mut self, ctx: &mut PollContext<T, C>, ready: &Ready) {
        // Update leader lease when the Raft state changes.
        if let Some(ref ss) = ready.ss {
            match ss.raft_state {
                StateRole::Leader => {
                    // The local read can only be performed after a new leader has applied
                    // the first empty entry on its term. After that the lease expiring time
                    // should be updated to
                    //   send_to_quorum_ts + max_lease
                    // as the comments in `Lease` explain.
                    // It is recommended to update the lease expiring time right after
                    // this peer becomes leader because it's more convenient to do it here and
                    // it has no impact on the correctness.
                    let progress_term = ReadProgress::term(self.term());
                    let progress_lease = self.maybe_renew_leader_lease(monotonic_raw_now());
                    {
                        let mut meta = ctx.store_meta.lock().unwrap();
                        let reader = meta.readers.get_mut(&self.region_id).unwrap();
                        self.maybe_update_read_progress(reader, progress_term);
                        if let Some(progress) = progress_lease {
                            self.maybe_update_read_progress(reader, progress);
                        }
                    }
                    debug!(
                        "{} becomes leader and lease expired time is {:?}",
                        self.tag, self.leader_lease
                    );
                    self.heartbeat_pd(ctx)
                }
                StateRole::Follower => {
                    self.leader_lease.expire();
                }
                _ => {}
            }
            ctx.coprocessor_host
                .on_role_change(self.region(), ss.raft_state);
        }
    }

    #[inline]
    pub fn ready_to_handle_pending_snap(&self) -> bool {
        // If apply worker is still working, written apply state may be overwritten
        // by apply worker. So we have to wait here.
        // Please note that committed_index can't be used here. When applying a snapshot,
        // a stale heartbeat can make the leader think follower has already applied
        // the snapshot, and send remaining log entries, which may increase committed_index.
        // TODO: add more test
        self.last_applying_idx == self.get_store().applied_index()
    }

    #[inline]
    fn ready_to_handle_read(&self) -> bool {
        // TODO: It may cause read index to wait a long time.

        // There may be some values that are not applied by this leader yet but the old leader,
        // if applied_index_term isn't equal to current term.
        self.get_store().applied_index_term() == self.term()
            // There may be stale read if the old leader splits really slow,
            // the new region may already elected a new leader while
            // the old leader still think it owns the splitted range.
            && !self.is_splitting()
            // There may be stale read if a target leader is in another store and
            // applied commit merge, written new values, but the sibling peer in
            // this store does not apply commit merge, so the leader is not ready
            // to read, until the merge is rollbacked.
            && !self.is_merging()
    }

    #[inline]
    fn is_splitting(&self) -> bool {
        self.last_committed_split_idx > self.get_store().applied_index()
    }

    #[inline]
    fn is_merging(&self) -> bool {
        self.last_committed_prepare_merge_idx > self.get_store().applied_index()
            || self.pending_merge_state.is_some()
    }

    pub fn take_apply_proposals(&mut self) -> Option<RegionProposal> {
        if self.apply_proposals.is_empty() {
            return None;
        }

        let proposals = mem::replace(&mut self.apply_proposals, vec![]);
        let region_proposal = RegionProposal::new(self.peer_id(), self.region_id, proposals);
        Some(region_proposal)
    }

    pub fn handle_raft_ready_append<T: Transport, C>(&mut self, ctx: &mut PollContext<T, C>) {
        if self.pending_remove {
            return;
        }
        if self.mut_store().check_applying_snap() {
            // If we continue to handle all the messages, it may cause too many messages because
            // leader will send all the remaining messages to this follower, which can lead
            // to full message queue under high load.
            debug!(
                "{} still applying snapshot, skip further handling.",
                self.tag
            );
            return;
        }

        if !self.pending_messages.is_empty() {
            fail_point!("raft_before_follower_send");
            let messages = mem::replace(&mut self.pending_messages, vec![]);
            ctx.need_flush_trans = true;
            self.send(&ctx.trans, messages, &mut ctx.raft_metrics.message)
                .unwrap_or_else(|e| {
                    warn!("{} clear snapshot pending messages err {:?}", self.tag, e);
                });
        }

        if self.has_pending_snapshot() && !self.ready_to_handle_pending_snap() {
            debug!(
                "{} [apply_idx: {}, last_applying_idx: {}] is not ready to apply snapshot.",
                self.tag,
                self.get_store().applied_index(),
                self.last_applying_idx
            );
            return;
        }

        if !self
            .raft_group
            .has_ready_since(Some(self.last_applying_idx))
        {
            return;
        }

        debug!("{} handle raft ready", self.tag);

        let mut ready = self.raft_group.ready_since(self.last_applying_idx);

        self.on_role_changed(ctx, &ready);

        self.add_ready_metric(&ready, &mut ctx.raft_metrics.ready);

        // The leader can write to disk and replicate to the followers concurrently
        // For more details, check raft thesis 10.2.1.
        if self.is_leader() {
            fail_point!("raft_before_leader_send");
            let msgs = ready.messages.drain(..);
            ctx.need_flush_trans = true;
            self.send(&ctx.trans, msgs, &mut ctx.raft_metrics.message)
                .unwrap_or_else(|e| {
                    // We don't care that the message is sent failed, so here just log this error.
                    warn!("{} leader send messages err {:?}", self.tag, e);
                });
        }

        let invoke_ctx = match self.mut_store().handle_raft_ready(ctx, &ready) {
            Ok(r) => r,
            Err(e) => {
                // We may have written something to writebatch and it can't be reverted, so has
                // to panic here.
                panic!("{} failed to handle raft ready: {:?}", self.tag, e)
            }
        };

        ctx.ready_res.push((ready, invoke_ctx));
    }

    pub fn post_raft_ready_append<T: Transport, C>(
        &mut self,
        ctx: &mut PollContext<T, C>,
        ready: &mut Ready,
        invoke_ctx: InvokeContext,
    ) -> Option<ApplySnapResult> {
        if invoke_ctx.has_snapshot() {
            // When apply snapshot, there is no log applied and not compacted yet.
            self.raft_log_size_hint = 0;
        }

        let apply_snap_result = self.mut_store().post_ready(invoke_ctx);
        if apply_snap_result.is_some() && self.peer.get_is_learner() {
            // The peer may change from learner to voter after snapshot applied.
            let peer = self
                .region()
                .get_peers()
                .iter()
                .find(|p| p.get_id() == self.peer.get_id())
                .unwrap()
                .clone();
            if peer != self.peer {
                info!(
                    "{} meta changed in applying snapshot, before: {:?}, after: {:?}",
                    self.tag, self.peer, peer
                );
                self.peer = peer;
            };
        }

        if !self.is_leader() {
            fail_point!("raft_before_follower_send");
            if self.is_applying_snapshot() {
                self.pending_messages = mem::replace(&mut ready.messages, vec![]);
            } else {
                self.send(
                    &ctx.trans,
                    ready.messages.drain(..),
                    &mut ctx.raft_metrics.message,
                )
                .unwrap_or_else(|e| {
                    warn!("{} follower send messages err {:?}", self.tag, e);
                });
                ctx.need_flush_trans = true;
            }
        }

        if apply_snap_result.is_some() {
            self.activate(ctx);
            let mut meta = ctx.store_meta.lock().unwrap();
            meta.readers
                .insert(self.region_id, ReadDelegate::from_peer(self));
        }

        apply_snap_result
    }

    pub fn handle_raft_ready_apply<T, C>(&mut self, ctx: &mut PollContext<T, C>, mut ready: Ready) {
        // Call `handle_raft_committed_entries` directly here may lead to inconsistency.
        // In some cases, there will be some pending committed entries when applying a
        // snapshot. If we call `handle_raft_committed_entries` directly, these updates
        // will be written to disk. Because we apply snapshot asynchronously, so these
        // updates will soon be removed. But the soft state of raft is still be updated
        // in memory. Hence when handle ready next time, these updates won't be included
        // in `ready.committed_entries` again, which will lead to inconsistency.
        if self.is_applying_snapshot() {
            // Snapshot's metadata has been applied.
            self.last_applying_idx = self.get_store().truncated_index();
        } else {
            let committed_entries = ready.committed_entries.take().unwrap();
            // leader needs to update lease and last commited split index.
            let mut lease_to_be_updated = self.is_leader();
            let mut split_to_be_updated = self.is_leader();
            let mut merge_to_be_update = self.is_leader();
            if !lease_to_be_updated {
                // It's not leader anymore, we are safe to clear proposals. If it becomes leader
                // again, the lease should be updated when election is finished, old proposals
                // have no effect.
                self.proposals.clear();
            }
            for entry in committed_entries.iter().rev() {
                // raft meta is very small, can be ignored.
                self.raft_log_size_hint += entry.get_data().len() as u64;
                if lease_to_be_updated {
                    let propose_time = self.find_propose_time(entry.get_index(), entry.get_term());
                    if let Some(propose_time) = propose_time {
                        if let Some(progress) = self.maybe_renew_leader_lease(propose_time) {
                            let mut meta = ctx.store_meta.lock().unwrap();
                            let reader = meta.readers.get_mut(&self.region_id).unwrap();
                            self.maybe_update_read_progress(reader, progress);
                        }
                        lease_to_be_updated = false;
                    }
                }

                // We care about split/merge commands that are committed in the current term.
                if entry.term == self.term() && (split_to_be_updated || merge_to_be_update) {
                    let ctx = ProposalContext::from_bytes(&entry.context);
                    if split_to_be_updated && ctx.contains(ProposalContext::SPLIT) {
                        // We dont need to suspect its lease because peers of new region that
                        // in other store do not start election before theirs election timeout
                        // which is longer than the max leader lease.
                        // It's safe to read local within its current lease, however, it's not
                        // safe to renew its lease.
                        self.last_committed_split_idx = entry.index;
                        split_to_be_updated = false;
                    }
                    if merge_to_be_update && ctx.contains(ProposalContext::PREPARE_MERGE) {
                        // We committed prepare merge, to prevent unsafe read index,
                        // we must record its index.
                        self.last_committed_prepare_merge_idx = entry.get_index();
                        // After prepare_merge is committed, the leader can not know
                        // when the target region merges majority of this region, also
                        // it can not know when the target region writes new values.
                        // To prevent unsafe local read, we suspect its leader lease.
                        self.leader_lease.suspect(monotonic_raw_now());
                        merge_to_be_update = false;
                    }
                }
            }
            if !committed_entries.is_empty() {
                self.last_applying_idx = committed_entries.last().unwrap().get_index();
                if self.last_applying_idx >= self.last_urgent_proposal_idx {
                    // Urgent requests are flushed, make it lazy again.
                    self.raft_group.skip_bcast_commit(true);
                    self.last_urgent_proposal_idx = u64::MAX;
                }
                let apply = Apply::new(self.region_id, self.term(), committed_entries);
                ctx.apply_router
                    .schedule_task(self.region_id, ApplyTask::apply(apply));
            }
        }

        self.apply_reads(ctx, &ready);

        self.raft_group.advance_append(ready);
        if self.is_applying_snapshot() {
            // Because we only handle raft ready when not applying snapshot, so following
            // line won't be called twice for the same snapshot.
            self.raft_group.advance_apply(self.last_applying_idx);
        }
        self.proposals.gc();
    }

    fn apply_reads<T, C>(&mut self, ctx: &mut PollContext<T, C>, ready: &Ready) {
        let mut propose_time = None;
        if self.ready_to_handle_read() {
            for state in &ready.read_states {
                let mut read = self.pending_reads.reads.pop_front().unwrap();
                assert_eq!(state.request_ctx.as_slice(), read.binary_id());
                for (req, cb) in read.cmds.drain(..) {
                    cb.invoke_read(self.handle_read(ctx, req, true));
                }
                propose_time = Some(read.renew_lease_time);
            }
        } else {
            for state in &ready.read_states {
                let read = &self.pending_reads.reads[self.pending_reads.ready_cnt];
                assert_eq!(state.request_ctx.as_slice(), read.binary_id());
                self.pending_reads.ready_cnt += 1;
                propose_time = Some(read.renew_lease_time);
            }
        }

        // Note that only after handle read_states can we identify what requests are
        // actually stale.
        if ready.ss.is_some() {
            let term = self.term();
            // all uncommitted reads will be dropped silently in raft.
            self.pending_reads.clear_uncommitted(term);
        }

        if let Some(propose_time) = propose_time {
            // `propose_time` is a placeholder, here cares about `Suspect` only,
            // and if it is in `Suspect` phase, the actual timestamp is useless.
            if self.leader_lease.inspect(Some(propose_time)) == LeaseState::Suspect {
                return;
            }
            if let Some(progress) = self.maybe_renew_leader_lease(propose_time) {
                let mut meta = ctx.store_meta.lock().unwrap();
                let reader = meta.readers.get_mut(&self.region_id).unwrap();
                self.maybe_update_read_progress(reader, progress);
            }
        }
    }

    pub fn post_apply<T, C>(
        &mut self,
        ctx: &mut PollContext<T, C>,
        apply_state: RaftApplyState,
        applied_index_term: u64,
        merged: bool,
        apply_metrics: &ApplyMetrics,
    ) -> bool {
        let mut has_ready = false;

        if self.is_applying_snapshot() {
            panic!("{} should not applying snapshot.", self.tag);
        }

        if !merged {
            self.raft_group
                .advance_apply(apply_state.get_applied_index());
        }

        let progress_to_be_updated = self.mut_store().applied_index_term() != applied_index_term;
        self.mut_store().set_applied_state(apply_state);
        self.mut_store().set_applied_term(applied_index_term);

        self.peer_stat.written_keys += apply_metrics.written_keys;
        self.peer_stat.written_bytes += apply_metrics.written_bytes;
        self.delete_keys_hint += apply_metrics.delete_keys_hint;
        let diff = self.size_diff_hint as i64 + apply_metrics.size_diff_hint;
        self.size_diff_hint = cmp::max(diff, 0) as u64;

        if self.has_pending_snapshot() && self.ready_to_handle_pending_snap() {
            has_ready = true;
        }

        if self.pending_reads.ready_cnt > 0 && self.ready_to_handle_read() {
            for _ in 0..self.pending_reads.ready_cnt {
                let mut read = self.pending_reads.reads.pop_front().unwrap();
                for (req, cb) in read.cmds.drain(..) {
                    cb.invoke_read(self.handle_read(ctx, req, true));
                }
            }
            self.pending_reads.ready_cnt = 0;
        }
        self.pending_reads.gc();

        // Only leaders need to update applied_index_term.
        if progress_to_be_updated && self.is_leader() {
            let progress = ReadProgress::applied_index_term(applied_index_term);
            let mut meta = ctx.store_meta.lock().unwrap();
            let reader = meta.readers.get_mut(&self.region_id).unwrap();
            self.maybe_update_read_progress(reader, progress);
        }
        has_ready
    }

    pub fn post_split(&mut self) {
        // Reset delete_keys_hint and size_diff_hint.
        self.delete_keys_hint = 0;
        self.size_diff_hint = 0;
    }

    /// Try to renew leader lease.
    fn maybe_renew_leader_lease(&mut self, ts: Timespec) -> Option<ReadProgress> {
        // A nonleader peer should never has leader lease.
        if !self.is_leader() {
            return None;
        }
        if self.is_splitting() {
            // A splitting leader should not renew its lease.
            // Because we split regions asynchronous, the leader may read stale results
            // if splitting runs slow on the leader.
            debug!("{} prevents renew lease while splitting", self.tag);
            return None;
        }
        if self.is_merging() {
            // A merging leader should not renew its lease.
            // Because we merge regions asynchronous, the leader may read stale results
            // if commit merge runs slow on sibling peers.
            debug!("{} prevents renew lease while merging", self.tag);
            return None;
        }
        self.leader_lease.renew(ts);
        let term = self.term();
        if let Some(remote_lease) = self.leader_lease.maybe_new_remote_lease(term) {
            Some(ReadProgress::leader_lease(remote_lease))
        } else {
            None
        }
    }

    fn maybe_update_read_progress(&self, reader: &mut ReadDelegate, progress: ReadProgress) {
        if self.pending_remove {
            return;
        }
        info!("{} update {:?}", self.tag, progress);
        reader.update(progress);
    }

    pub fn maybe_campaign(&mut self, parent_is_leader: bool) -> bool {
        if self.region().get_peers().len() <= 1 {
            // The peer campaigned when it was created, no need to do it again.
            return false;
        }

        if !parent_is_leader {
            return false;
        }

        // If last peer is the leader of the region before split, it's intuitional for
        // it to become the leader of new split region.
        let _ = self.raft_group.campaign();
        true
    }

    fn find_propose_time(&mut self, index: u64, term: u64) -> Option<Timespec> {
        while let Some(meta) = self.proposals.pop(term) {
            if meta.index == index && meta.term == term {
                return Some(meta.renew_lease_time.unwrap());
            }
        }
        None
    }

    /// Propose a request.
    ///
    /// Return true means the request has been proposed successfully.
    pub fn propose<T, C>(
        &mut self,
        ctx: &mut PollContext<T, C>,
        cb: Callback,
        req: RaftCmdRequest,
        mut err_resp: RaftCmdResponse,
    ) -> bool {
        if self.pending_remove {
            return false;
        }

        ctx.raft_metrics.propose.all += 1;

        let mut is_conf_change = false;
        let is_urgent = is_request_urgent(&req);

        let policy = self.inspect(&req);
        let res = match policy {
            Ok(RequestPolicy::ReadLocal) => {
                self.read_local(ctx, req, cb);
                return false;
            }
            Ok(RequestPolicy::ReadIndex) => return self.read_index(ctx, req, err_resp, cb),
            Ok(RequestPolicy::ProposeNormal) => self.propose_normal(ctx, req),
            Ok(RequestPolicy::ProposeTransferLeader) => {
                return self.propose_transfer_leader(ctx, req, cb);
            }
            Ok(RequestPolicy::ProposeConfChange) => {
                is_conf_change = true;
                self.propose_conf_change(ctx, &req)
            }
            Err(e) => Err(e),
        };

        match res {
            Err(e) => {
                cmd_resp::bind_error(&mut err_resp, e);
                cb.invoke_with_response(err_resp);
                false
            }
            Ok(idx) => {
                if is_urgent {
                    self.last_urgent_proposal_idx = idx;
                    // Eager flush to make urgent proposal be applied on all nodes as soon as
                    // possible.
                    self.raft_group.skip_bcast_commit(false);
                }
                let meta = ProposalMeta {
                    index: idx,
                    term: self.term(),
                    renew_lease_time: None,
                };
                self.post_propose(meta, is_conf_change, cb);
                true
            }
        }
    }

    fn post_propose(&mut self, mut meta: ProposalMeta, is_conf_change: bool, cb: Callback) {
        // Try to renew leader lease on every consistent read/write request.
        meta.renew_lease_time = Some(monotonic_raw_now());
        let p = Proposal::new(is_conf_change, meta.index, meta.term, cb);
        self.apply_proposals.push(p);

        self.proposals.push(meta);
    }

    /// Count the number of the healthy nodes.
    /// A node is healthy when
    /// 1. it's the leader of the Raft group, which has the latest logs
    /// 2. it's a follower, and it does not lag behind the leader a lot.
    ///    If a snapshot is involved between it and the Raft leader, it's not healthy since
    ///    it cannot works as a node in the quorum to receive replicating logs from leader.
    fn count_healthy_node<'a, I>(&self, progress: I) -> usize
    where
        I: Iterator<Item = &'a Progress>,
    {
        let mut healthy = 0;
        for pr in progress {
            if pr.matched >= self.get_store().truncated_index() {
                healthy += 1;
            }
        }
        healthy
    }

    /// Validate the `ConfChange` request and check whether it's safe to
    /// propose the specified conf change request.
    /// It's safe iff at least the quorum of the Raft group is still healthy
    /// right after that conf change is applied.
    /// Define the total number of nodes in current Raft cluster to be `total`.
    /// To ensure the above safety, if the cmd is
    /// 1. A `AddNode` request
    ///    Then at least '(total + 1)/2 + 1' nodes need to be up to date for now.
    /// 2. A `RemoveNode` request
    ///    Then at least '(total - 1)/2 + 1' other nodes (the node about to be removed is excluded)
    ///    need to be up to date for now. If 'allow_remove_leader' is false then
    ///    the peer to be removed should not be the leader.
    fn check_conf_change<T, C>(
        &self,
        ctx: &mut PollContext<T, C>,
        cmd: &RaftCmdRequest,
    ) -> Result<()> {
        let change_peer = apply::get_change_peer_cmd(cmd).unwrap();
        let change_type = change_peer.get_change_type();
        let peer = change_peer.get_peer();

        // Check the request itself is valid or not.
        match (change_type, peer.get_is_learner()) {
            (ConfChangeType::AddNode, true) | (ConfChangeType::AddLearnerNode, false) => {
                warn!(
                    "{} conf change type: {:?}, but got peer {:?}",
                    self.tag, change_type, peer
                );
                return Err(box_err!("invalid conf change request"));
            }
            _ => {}
        }

        if change_type == ConfChangeType::RemoveNode
            && !ctx.cfg.allow_remove_leader
            && peer.get_id() == self.peer_id()
        {
            warn!(
                "{} rejects remove leader request {:?}",
                self.tag, change_peer
            );
            return Err(box_err!("ignore remove leader"));
        }

        let mut status = self.raft_group.status();
        let total = status.progress.len();
        if total == 1 {
            // It's always safe if there is only one node in the cluster.
            return Ok(());
        }

        match change_type {
            ConfChangeType::AddNode => {
                if let Some(mut progress) = status.learner_progress.remove(&peer.get_id()) {
                    // For promote learner to voter.
                    progress.is_learner = false;
                    status.progress.insert(peer.get_id(), progress);
                } else {
                    status.progress.insert(peer.get_id(), Progress::default());
                }
            }
            ConfChangeType::RemoveNode => {
                if peer.get_is_learner() {
                    // If the node is a learner, we can return directly.
                    return Ok(());
                }
                if status.progress.remove(&peer.get_id()).is_none() {
                    // It's always safe to remove a unexisting node.
                    return Ok(());
                }
            }
            ConfChangeType::AddLearnerNode => {
                return Ok(());
            }
        }
        let healthy = self.count_healthy_node(status.progress.values());
        let quorum_after_change = raft::quorum(status.progress.len());
        if healthy >= quorum_after_change {
            return Ok(());
        }

        PEER_ADMIN_CMD_COUNTER_VEC
            .with_label_values(&["conf_change", "reject_unsafe"])
            .inc();

        info!(
            "{} rejects unsafe conf change request {:?}, total {}, healthy {},  \
             quorum after change {}",
            self.tag, change_peer, total, healthy, quorum_after_change
        );
        Err(box_err!(
            "unsafe to perform conf change {:?}, total {}, healthy {}, quorum after \
             change {}",
            change_peer,
            total,
            healthy,
            quorum_after_change
        ))
    }

    fn transfer_leader(&mut self, peer: &metapb::Peer) {
        info!("{} transfer leader to {:?}", self.tag, peer);

        self.raft_group.transfer_leader(peer.get_id());
    }

    fn ready_to_transfer_leader<T, C>(
        &self,
        ctx: &mut PollContext<T, C>,
        peer: &metapb::Peer,
    ) -> bool {
        let peer_id = peer.get_id();
        let status = self.raft_group.status();

        if !status.progress.contains_key(&peer_id) {
            return false;
        }

        for progress in status.progress.values() {
            if progress.state == ProgressState::Snapshot {
                return false;
            }
        }
        if self.recent_added_peer.contains(peer_id) {
            debug!(
                "{} reject transfer leader to {:?} due to the peer was added recently",
                self.tag, peer
            );
            return false;
        }

        let last_index = self.get_store().last_index();
        last_index <= status.progress[&peer_id].matched + ctx.cfg.leader_transfer_max_log_lag
    }

    fn read_local<T, C>(&mut self, ctx: &mut PollContext<T, C>, req: RaftCmdRequest, cb: Callback) {
        ctx.raft_metrics.propose.local_read += 1;
        cb.invoke_read(self.handle_read(ctx, req, false))
    }

    fn pre_read_index(&self) -> Result<()> {
        fail_point!(
            "before_propose_readindex",
            |s| if s.map_or(true, |s| s.parse().unwrap_or(true)) {
                Ok(())
            } else {
                Err(box_err!("can not read due to injected failure"))
            }
        );

        // See more in ready_to_handle_read().
        if self.is_splitting() {
            return Err(box_err!("can not read index due to split"));
        }
        if self.is_merging() {
            return Err(box_err!("can not read index due to merge"));
        }
        Ok(())
    }

    // Returns a boolean to indicate whether the `read` is proposed or not.
    // For these cases it won't be proposed:
    // 1. The region is in merging or splitting;
    // 2. The message is stale and dropped by the Raft group internally;
    // 3. There is already a read request proposed in the current lease;
    fn read_index<T, C>(
        &mut self,
        poll_ctx: &mut PollContext<T, C>,
        req: RaftCmdRequest,
        mut err_resp: RaftCmdResponse,
        cb: Callback,
    ) -> bool {
        if let Err(e) = self.pre_read_index() {
            debug!("{} prevents unsafe read index, err: {:?}", self.tag, e);
            poll_ctx.raft_metrics.propose.unsafe_read_index += 1;
            cmd_resp::bind_error(&mut err_resp, e);
            cb.invoke_with_response(err_resp);
            return false;
        }

        poll_ctx.raft_metrics.propose.read_index += 1;

        let renew_lease_time = monotonic_raw_now();
        if let Some(read) = self.pending_reads.reads.back_mut() {
            if read.renew_lease_time + poll_ctx.cfg.raft_store_max_leader_lease() > renew_lease_time
            {
                read.cmds.push((req, cb));
                return false;
            }
        }

        // Should we call pre_propose here?
        let last_pending_read_count = self.raft_group.raft.pending_read_count();
        let last_ready_read_count = self.raft_group.raft.ready_read_count();

        let id = self.pending_reads.next_id();
        let ctx = id.to_ne_bytes();
        self.raft_group.read_index(ctx.to_vec());

        let pending_read_count = self.raft_group.raft.pending_read_count();
        let ready_read_count = self.raft_group.raft.ready_read_count();

        if pending_read_count == last_pending_read_count
            && ready_read_count == last_ready_read_count
        {
            // The message gets dropped silently, can't be handled anymore.
            apply::notify_stale_req(self.term(), cb);
            return false;
        }

        let mut cmds = MustConsumeVec::with_capacity("callback of index read", 1);
        cmds.push((req, cb));
        self.pending_reads.reads.push_back(ReadIndexRequest {
            id,
            cmds,
            renew_lease_time,
        });

        // TimeoutNow has been sent out, so we need to propose explicitly to
        // update leader lease.
        if self.leader_lease.inspect(Some(renew_lease_time)) == LeaseState::Suspect {
            let req = RaftCmdRequest::new();
            if let Ok(index) = self.propose_normal(poll_ctx, req) {
                let meta = ProposalMeta {
                    index,
                    term: self.term(),
                    renew_lease_time: Some(renew_lease_time),
                };
                self.post_propose(meta, false, Callback::None);
            }
        }

        true
    }

    pub fn get_min_progress(&self) -> u64 {
        self.raft_group
            .status()
            .progress
            .values()
            .map(|pr| pr.matched)
            .min()
            .unwrap_or_default()
    }

    fn pre_propose_prepare_merge<T, C>(
        &self,
        ctx: &mut PollContext<T, C>,
        req: &mut RaftCmdRequest,
    ) -> Result<()> {
        let last_index = self.raft_group.raft.raft_log.last_index();
        let min_progress = self.get_min_progress();
        let min_index = min_progress + 1;
        if min_progress == 0 || last_index - min_progress > ctx.cfg.merge_max_log_gap {
            return Err(box_err!(
                "log gap ({}, {}] is too large, skip merge",
                min_progress,
                last_index
            ));
        }
        let mut entry_size = 0;
        for entry in self.raft_group.raft.raft_log.entries(min_index, NO_LIMIT)? {
            entry_size += entry.get_data().len();
            if entry.get_entry_type() == EntryType::EntryConfChange {
                return Err(box_err!("log gap contains conf change, skip merging."));
            }
            if entry.get_data().is_empty() {
                continue;
            }
            let cmd: RaftCmdRequest =
                util::parse_data_at(entry.get_data(), entry.get_index(), &self.tag);
            if !cmd.has_admin_request() {
                continue;
            }
            let cmd_type = cmd.get_admin_request().get_cmd_type();
            match cmd_type {
                AdminCmdType::TransferLeader
                | AdminCmdType::ComputeHash
                | AdminCmdType::VerifyHash
                | AdminCmdType::InvalidAdmin => continue,
                _ => {}
            }
            // Any command that can change epoch or log gap should be rejected.
            return Err(box_err!(
                "log gap contains admin request {:?}, skip merging.",
                cmd_type
            ));
        }
        if entry_size as f64 > ctx.cfg.raft_entry_max_size.0 as f64 * 0.9 {
            return Err(box_err!(
                "log gap size exceed entry size limit, skip merging."
            ));
        }
        req.mut_admin_request()
            .mut_prepare_merge()
            .set_min_index(min_index);
        Ok(())
    }

    fn pre_propose<T, C>(
        &self,
        poll_ctx: &mut PollContext<T, C>,
        req: &mut RaftCmdRequest,
    ) -> Result<ProposalContext> {
        poll_ctx.coprocessor_host.pre_propose(self.region(), req)?;
        let mut ctx = ProposalContext::empty();

        if get_sync_log_from_request(req) {
            ctx.insert(ProposalContext::SYNC_LOG);
        }

        if !req.has_admin_request() {
            return Ok(ctx);
        }

        match req.get_admin_request().get_cmd_type() {
            AdminCmdType::Split | AdminCmdType::BatchSplit => ctx.insert(ProposalContext::SPLIT),
            _ => {}
        }

        if req.get_admin_request().has_prepare_merge() {
            self.pre_propose_prepare_merge(poll_ctx, req)?;
            ctx.insert(ProposalContext::PREPARE_MERGE);
        }

        Ok(ctx)
    }

    fn propose_normal<T, C>(
        &mut self,
        poll_ctx: &mut PollContext<T, C>,
        mut req: RaftCmdRequest,
    ) -> Result<u64> {
        if self.pending_merge_state.is_some()
            && req.get_admin_request().get_cmd_type() != AdminCmdType::RollbackMerge
        {
            return Err(box_err!("peer in merging mode, can't do proposal."));
        }

        poll_ctx.raft_metrics.propose.normal += 1;

        // TODO: validate request for unexpected changes.
        let ctx = match self.pre_propose(poll_ctx, &mut req) {
            Ok(ctx) => ctx,
            Err(e) => {
                warn!("{} skip proposal: {:?}", self.tag, e);
                return Err(e);
            }
        };
        let data = req.write_to_bytes()?;

        // TODO: use local histogram metrics
        PEER_PROPOSE_LOG_SIZE_HISTOGRAM.observe(data.len() as f64);

        if data.len() as u64 > poll_ctx.cfg.raft_entry_max_size.0 {
            error!("entry is too large, entry size {}", data.len());
            return Err(Error::RaftEntryTooLarge(self.region_id, data.len() as u64));
        }

        let propose_index = self.next_proposal_index();
        self.raft_group.propose(ctx.to_vec(), data)?;
        if self.next_proposal_index() == propose_index {
            // The message is dropped silently, this usually due to leader absence
            // or transferring leader. Both cases can be considered as NotLeader error.
            return Err(Error::NotLeader(self.region_id, None));
        }

        Ok(propose_index)
    }

    // Return true to if the transfer leader request is accepted.
    fn propose_transfer_leader<T, C>(
        &mut self,
        ctx: &mut PollContext<T, C>,
        req: RaftCmdRequest,
        cb: Callback,
    ) -> bool {
        ctx.raft_metrics.propose.transfer_leader += 1;

        let transfer_leader = get_transfer_leader_cmd(&req).unwrap();
        let peer = transfer_leader.get_peer();

        let transferred = if self.ready_to_transfer_leader(ctx, peer) {
            self.transfer_leader(peer);
            true
        } else {
            info!(
                "{} transfer leader message {:?} ignored directly",
                self.tag, req
            );
            false
        };

        // transfer leader command doesn't need to replicate log and apply, so we
        // return immediately. Note that this command may fail, we can view it just as an advice
        cb.invoke_with_response(make_transfer_leader_response());

        transferred
    }

    // Fails in such cases:
    // 1. A pending conf change has not been applied yet;
    // 2. Removing the leader is not allowed in the configuration;
    // 3. The conf change makes the raft group not healthy;
    // 4. The conf change is dropped by raft group internally.
    fn propose_conf_change<T, C>(
        &mut self,
        ctx: &mut PollContext<T, C>,
        req: &RaftCmdRequest,
    ) -> Result<u64> {
        if self.pending_merge_state.is_some() {
            return Err(box_err!("peer in merging mode, can't do proposal."));
        }
        if self.raft_group.raft.pending_conf_index > self.get_store().applied_index() {
            info!("{} there is a pending conf change, try later", self.tag);
            return Err(box_err!(
                "{} there is a pending conf change, try later",
                self.tag
            ));
        }

        self.check_conf_change(ctx, req)?;

        ctx.raft_metrics.propose.conf_change += 1;

        let data = req.write_to_bytes()?;

        // TODO: use local histogram metrics
        PEER_PROPOSE_LOG_SIZE_HISTOGRAM.observe(data.len() as f64);

        let change_peer = apply::get_change_peer_cmd(req).unwrap();
        let mut cc = eraftpb::ConfChange::new();
        cc.set_change_type(change_peer.get_change_type());
        cc.set_node_id(change_peer.get_peer().get_id());
        cc.set_context(data);

        info!(
            "{} propose conf change {:?} peer {:?}",
            self.tag,
            cc.get_change_type(),
            cc.get_node_id()
        );

        let propose_index = self.next_proposal_index();
        self.raft_group
            .propose_conf_change(ProposalContext::SYNC_LOG.to_vec(), cc)?;
        if self.next_proposal_index() == propose_index {
            // The message is dropped silently, this usually due to leader absence
            // or transferring leader. Both cases can be considered as NotLeader error.
            return Err(Error::NotLeader(self.region_id, None));
        }

        Ok(propose_index)
    }

    fn handle_read<T, C>(
        &mut self,
        ctx: &mut PollContext<T, C>,
        req: RaftCmdRequest,
        check_epoch: bool,
    ) -> ReadResponse {
        let mut resp = ReadExecutor::new(
            ctx.engines.kv.clone(),
            check_epoch,
            false, /* we don't need snapshot time */
        )
        .execute(&req, self.region());

        cmd_resp::bind_term(&mut resp.response, self.term());
        resp
    }

    pub fn term(&self) -> u64 {
        self.raft_group.raft.term
    }

    pub fn stop(&mut self) {
        self.mut_store().cancel_applying_snap();
        for mut read in self.pending_reads.reads.drain(..) {
            read.cmds.clear();
        }
    }
}

impl Peer {
    pub fn insert_peer_cache(&mut self, peer: metapb::Peer) {
        self.peer_cache.borrow_mut().insert(peer.get_id(), peer);
    }

    pub fn remove_peer_from_cache(&mut self, peer_id: u64) {
        self.peer_cache.borrow_mut().remove(&peer_id);
    }

    pub fn get_peer_from_cache(&self, peer_id: u64) -> Option<metapb::Peer> {
        if let Some(peer) = self.peer_cache.borrow().get(&peer_id) {
            return Some(peer.clone());
        }

        // Try to find in region, if found, set in cache.
        for peer in self.region().get_peers() {
            if peer.get_id() == peer_id {
                self.peer_cache.borrow_mut().insert(peer_id, peer.clone());
                return Some(peer.clone());
            }
        }

        None
    }

    pub fn heartbeat_pd<T, C>(&mut self, ctx: &PollContext<T, C>) {
        let task = PdTask::Heartbeat {
            region: self.region().clone(),
            peer: self.peer.clone(),
            down_peers: self.collect_down_peers(ctx.cfg.max_peer_down_duration.0),
            pending_peers: self.collect_pending_peers(),
            written_bytes: self.peer_stat.written_bytes,
            written_keys: self.peer_stat.written_keys,
            approximate_size: self.approximate_size,
            approximate_keys: self.approximate_keys,
        };
        if let Err(e) = ctx.pd_scheduler.schedule(task) {
            error!("{} failed to notify pd: {}", self.tag, e);
        }
    }

    fn send_raft_message<T: Transport>(&mut self, msg: eraftpb::Message, trans: &T) -> Result<()> {
        let mut send_msg = RaftMessage::new();
        send_msg.set_region_id(self.region_id);
        // set current epoch
        send_msg.set_region_epoch(self.region().get_region_epoch().clone());

        let from_peer = self.peer.clone();
        let to_peer = match self.get_peer_from_cache(msg.get_to()) {
            Some(p) => p,
            None => {
                return Err(box_err!(
                    "failed to look up recipient peer {} in region {}",
                    msg.get_to(),
                    self.region_id
                ));
            }
        };

        let to_peer_id = to_peer.get_id();
        let to_store_id = to_peer.get_store_id();
        let msg_type = msg.get_msg_type();
        debug!(
            "{} send raft msg {:?}[size: {}] from {} to {}",
            self.tag,
            msg_type,
            msg.compute_size(),
            from_peer.get_id(),
            to_peer_id
        );

        send_msg.set_from_peer(from_peer);
        send_msg.set_to_peer(to_peer);

        // There could be two cases:
        // 1. Target peer already exists but has not established communication with leader yet
        // 2. Target peer is added newly due to member change or region split, but it's not
        //    created yet
        // For both cases the region start key and end key are attached in RequestVote and
        // Heartbeat message for the store of that peer to check whether to create a new peer
        // when receiving these messages, or just to wait for a pending region split to perform
        // later.
        if self.get_store().is_initialized() && is_initial_msg(&msg) {
            let region = self.region();
            send_msg.set_start_key(region.get_start_key().to_vec());
            send_msg.set_end_key(region.get_end_key().to_vec());
        }
        send_msg.set_message(msg);

        if let Err(e) = trans.send(send_msg) {
            warn!(
                "{} failed to send msg to {} in store {}, err: {:?}",
                self.tag, to_peer_id, to_store_id, e
            );

            // unreachable store
            self.raft_group.report_unreachable(to_peer_id);
            if msg_type == eraftpb::MessageType::MsgSnapshot {
                self.raft_group
                    .report_snapshot(to_peer_id, SnapshotStatus::Failure);
            }
        }

        Ok(())
    }
}

/// `RequestPolicy` decides how we handle a request.
#[derive(Clone, PartialEq, Debug)]
pub enum RequestPolicy {
    // Handle the read request directly without dispatch.
    ReadLocal,
    // Handle the read request via raft's SafeReadIndex mechanism.
    ReadIndex,
    ProposeNormal,
    ProposeTransferLeader,
    ProposeConfChange,
}

/// `RequestInspector` makes `RequestPolicy` for requests.
pub trait RequestInspector {
    /// Has the current term been applied?
    fn has_applied_to_current_term(&mut self) -> bool;
    /// Inspects its lease.
    fn inspect_lease(&mut self) -> LeaseState;

    /// Inspect a request, return a policy that tells us how to
    /// handle the request.
    fn inspect(&mut self, req: &RaftCmdRequest) -> Result<RequestPolicy> {
        if req.has_admin_request() {
            if apply::get_change_peer_cmd(req).is_some() {
                return Ok(RequestPolicy::ProposeConfChange);
            }
            if get_transfer_leader_cmd(req).is_some() {
                return Ok(RequestPolicy::ProposeTransferLeader);
            }
            return Ok(RequestPolicy::ProposeNormal);
        }

        let mut has_read = false;
        let mut has_write = false;
        for r in req.get_requests() {
            match r.get_cmd_type() {
                CmdType::Get | CmdType::Snap => has_read = true,
                CmdType::Delete | CmdType::Put | CmdType::DeleteRange | CmdType::IngestSST => {
                    has_write = true
                }
                CmdType::Prewrite | CmdType::Invalid => {
                    return Err(box_err!(
                        "invalid cmd type {:?}, message maybe currupted",
                        r.get_cmd_type()
                    ));
                }
            }

            if has_read && has_write {
                return Err(box_err!("read and write can't be mixed in one batch."));
            }
        }

        if has_write {
            return Ok(RequestPolicy::ProposeNormal);
        }

        if req.get_header().get_read_quorum() {
            return Ok(RequestPolicy::ReadIndex);
        }

        // If applied index's term is differ from current raft's term, leader transfer
        // must happened, if read locally, we may read old value.
        if !self.has_applied_to_current_term() {
            return Ok(RequestPolicy::ReadIndex);
        }

        // Local read should be performed, if and only if leader is in lease.
        // None for now.
        match self.inspect_lease() {
            LeaseState::Valid => Ok(RequestPolicy::ReadLocal),
            LeaseState::Expired | LeaseState::Suspect => {
                // Perform a consistent read to Raft quorum and try to renew the leader lease.
                Ok(RequestPolicy::ReadIndex)
            }
        }
    }
}

impl RequestInspector for Peer {
    fn has_applied_to_current_term(&mut self) -> bool {
        self.get_store().applied_index_term() == self.term()
    }

    fn inspect_lease(&mut self) -> LeaseState {
        if !self.raft_group.raft.in_lease() {
            return LeaseState::Suspect;
        }
        // None means now.
        let state = self.leader_lease.inspect(None);
        if LeaseState::Expired == state {
            debug!(
                "{} leader lease is expired: {:?}",
                self.tag, self.leader_lease
            );
            // The lease is expired, call `expire` explicitly.
            self.leader_lease.expire();
        }
        state
    }
}

#[derive(Debug)]
pub struct ReadExecutor {
    check_epoch: bool,
    engine: Arc<DB>,
    snapshot: Option<SyncSnapshot>,
    snapshot_time: Option<Timespec>,
    need_snapshot_time: bool,
}

impl ReadExecutor {
    pub fn new(engine: Arc<DB>, check_epoch: bool, need_snapshot_time: bool) -> Self {
        ReadExecutor {
            check_epoch,
            engine,
            snapshot: None,
            snapshot_time: None,
            need_snapshot_time,
        }
    }

    #[inline]
    pub fn snapshot_time(&mut self) -> Option<Timespec> {
        self.maybe_update_snapshot();
        self.snapshot_time
    }

    #[inline]
    fn maybe_update_snapshot(&mut self) {
        if self.snapshot.is_some() {
            return;
        }
        let engine = self.engine.clone();
        self.snapshot = Some(Snapshot::new(engine).into_sync());
        // Reading current timespec after snapshot, in case we do not
        // expire lease in time.
        atomic::fence(atomic::Ordering::Release);
        if self.need_snapshot_time {
            self.snapshot_time = Some(monotonic_raw_now());
        }
    }

    fn do_get(&self, req: &Request, region: &metapb::Region) -> Result<Response> {
        // TODO: the get_get looks weird, maybe we should figure out a better name later.
        let key = req.get_get().get_key();
        // region key range has no data prefix, so we must use origin key to check.
        util::check_key_in_region(key, region)?;

        let mut resp = Response::new();
        let snapshot = self.snapshot.as_ref().unwrap();
        let res = if !req.get_get().get_cf().is_empty() {
            let cf = req.get_get().get_cf();
            // TODO: check whether cf exists or not.
            snapshot
                .get_value_cf(cf, &keys::data_key(key))
                .unwrap_or_else(|e| {
                    panic!(
                        "[region {}] failed to get {} with cf {}: {:?}",
                        region.get_id(),
                        escape(key),
                        cf,
                        e
                    )
                })
        } else {
            snapshot
                .get_value(&keys::data_key(key))
                .unwrap_or_else(|e| {
                    panic!(
                        "[region {}] failed to get {}: {:?}",
                        region.get_id(),
                        escape(key),
                        e
                    )
                })
        };
        if let Some(res) = res {
            resp.mut_get().set_value(res.to_vec());
        }

        Ok(resp)
    }

    pub fn execute(&mut self, msg: &RaftCmdRequest, region: &metapb::Region) -> ReadResponse {
        if self.check_epoch {
            if let Err(e) = check_region_epoch(msg, region, true) {
                debug!("[region {}] stale epoch err: {:?}", region.get_id(), e);
                return ReadResponse {
                    response: cmd_resp::new_error(e),
                    snapshot: None,
                };
            }
        }
        self.maybe_update_snapshot();
        let mut need_snapshot = false;
        let requests = msg.get_requests();
        let mut responses = Vec::with_capacity(requests.len());
        for req in requests {
            let cmd_type = req.get_cmd_type();
            let mut resp = match cmd_type {
                CmdType::Get => match self.do_get(req, region) {
                    Ok(resp) => resp,
                    Err(e) => {
                        error!(
                            "[region {}] execute raft command err: {:?}",
                            region.get_id(),
                            e
                        );
                        return ReadResponse {
                            response: cmd_resp::new_error(e),
                            snapshot: None,
                        };
                    }
                },
                CmdType::Snap => {
                    need_snapshot = true;
                    raft_cmdpb::Response::new()
                }
                CmdType::Prewrite
                | CmdType::Put
                | CmdType::Delete
                | CmdType::DeleteRange
                | CmdType::IngestSST
                | CmdType::Invalid => unreachable!(),
            };
            resp.set_cmd_type(cmd_type);
            responses.push(resp);
        }

        let mut response = RaftCmdResponse::new();
        response.set_responses(protobuf::RepeatedField::from_vec(responses));
        let snapshot = if need_snapshot {
            Some(RegionSnapshot::from_snapshot(
                self.snapshot.clone().unwrap(),
                region.to_owned(),
            ))
        } else {
            None
        };
        ReadResponse { response, snapshot }
    }
}

fn get_transfer_leader_cmd(msg: &RaftCmdRequest) -> Option<&TransferLeaderRequest> {
    if !msg.has_admin_request() {
        return None;
    }
    let req = msg.get_admin_request();
    if !req.has_transfer_leader() {
        return None;
    }

    Some(req.get_transfer_leader())
}

fn get_sync_log_from_request(msg: &RaftCmdRequest) -> bool {
    if msg.has_admin_request() {
        let req = msg.get_admin_request();
        return match req.get_cmd_type() {
            AdminCmdType::ChangePeer
            | AdminCmdType::Split
            | AdminCmdType::BatchSplit
            | AdminCmdType::PrepareMerge
            | AdminCmdType::CommitMerge
            | AdminCmdType::RollbackMerge => true,
            _ => false,
        };
    }

    msg.get_header().get_sync_log()
}

/// We enable follower lazy commit to get a better performance.
/// But it may not be appropriate for some requests. This function
/// checks whether the request should be committed on all followers
/// as soon as possible.
fn is_request_urgent(req: &RaftCmdRequest) -> bool {
    if !req.has_admin_request() {
        return false;
    }

    match req.get_admin_request().get_cmd_type() {
        AdminCmdType::Split
        | AdminCmdType::BatchSplit
        | AdminCmdType::ChangePeer
        | AdminCmdType::ComputeHash
        | AdminCmdType::VerifyHash
        | AdminCmdType::PrepareMerge
        | AdminCmdType::CommitMerge
        | AdminCmdType::RollbackMerge => true,
        _ => false,
    }
}

fn make_transfer_leader_response() -> RaftCmdResponse {
    let mut response = AdminResponse::new();
    response.set_cmd_type(AdminCmdType::TransferLeader);
    response.set_transfer_leader(TransferLeaderResponse::new());
    let mut resp = RaftCmdResponse::new();
    resp.set_admin_response(response);
    resp
}

#[cfg(test)]
mod tests {
    use protobuf::ProtobufEnum;

    use super::*;

    #[test]
    fn test_sync_log() {
        let white_list = [
            AdminCmdType::InvalidAdmin,
            AdminCmdType::CompactLog,
            AdminCmdType::TransferLeader,
            AdminCmdType::ComputeHash,
            AdminCmdType::VerifyHash,
        ];
        for tp in AdminCmdType::values() {
            let mut msg = RaftCmdRequest::new();
            msg.mut_admin_request().set_cmd_type(*tp);
            assert_eq!(
                get_sync_log_from_request(&msg),
                !white_list.contains(tp),
                "{:?}",
                tp
            );
        }
    }

    #[test]
    fn test_urgent() {
        let urgent_types = [
            AdminCmdType::Split,
            AdminCmdType::BatchSplit,
            AdminCmdType::ChangePeer,
            AdminCmdType::ComputeHash,
            AdminCmdType::VerifyHash,
            AdminCmdType::PrepareMerge,
            AdminCmdType::CommitMerge,
            AdminCmdType::RollbackMerge,
        ];
        for tp in AdminCmdType::values() {
            let mut req = RaftCmdRequest::new();
            req.mut_admin_request().set_cmd_type(*tp);
            assert_eq!(
                is_request_urgent(&req),
                urgent_types.contains(tp),
                "{:?}",
                tp
            );
        }
        assert!(!is_request_urgent(&RaftCmdRequest::new()));
    }

    #[test]
    fn test_entry_context() {
        let tbl: Vec<&[ProposalContext]> = vec![
            &[ProposalContext::SPLIT],
            &[ProposalContext::SYNC_LOG],
            &[ProposalContext::PREPARE_MERGE],
            &[ProposalContext::SPLIT, ProposalContext::SYNC_LOG],
            &[ProposalContext::PREPARE_MERGE, ProposalContext::SYNC_LOG],
        ];

        for flags in tbl {
            let mut ctx = ProposalContext::empty();
            for f in flags {
                ctx.insert(*f);
            }

            let ser = ctx.to_vec();
            let de = ProposalContext::from_bytes(&ser);

            for f in flags {
                assert!(de.contains(*f), "{:?}", de);
            }
        }
    }

    #[allow(clippy::useless_vec)]
    #[test]
    fn test_request_inspector() {
        struct DummyInspector {
            applied_to_index_term: bool,
            lease_state: LeaseState,
        }
        impl RequestInspector for DummyInspector {
            fn has_applied_to_current_term(&mut self) -> bool {
                self.applied_to_index_term
            }
            fn inspect_lease(&mut self) -> LeaseState {
                self.lease_state
            }
        }

        let mut table = vec![];

        // Ok(_)
        let mut req = RaftCmdRequest::new();
        let mut admin_req = raft_cmdpb::AdminRequest::new();

        req.set_admin_request(admin_req.clone());
        table.push((req.clone(), RequestPolicy::ProposeNormal));

        admin_req.set_change_peer(raft_cmdpb::ChangePeerRequest::new());
        req.set_admin_request(admin_req.clone());
        table.push((req.clone(), RequestPolicy::ProposeConfChange));
        admin_req.clear_change_peer();

        admin_req.set_transfer_leader(raft_cmdpb::TransferLeaderRequest::new());
        req.set_admin_request(admin_req.clone());
        table.push((req.clone(), RequestPolicy::ProposeTransferLeader));
        admin_req.clear_transfer_leader();
        req.clear_admin_request();

        for (op, policy) in vec![
            (CmdType::Get, RequestPolicy::ReadLocal),
            (CmdType::Snap, RequestPolicy::ReadLocal),
            (CmdType::Put, RequestPolicy::ProposeNormal),
            (CmdType::Delete, RequestPolicy::ProposeNormal),
            (CmdType::DeleteRange, RequestPolicy::ProposeNormal),
            (CmdType::IngestSST, RequestPolicy::ProposeNormal),
        ] {
            let mut request = raft_cmdpb::Request::new();
            request.set_cmd_type(op);
            req.set_requests(vec![request].into());
            table.push((req.clone(), policy));
        }

        for applied_to_index_term in vec![true, false] {
            for lease_state in vec![LeaseState::Expired, LeaseState::Suspect, LeaseState::Valid] {
                for (req, mut policy) in table.clone() {
                    let mut inspector = DummyInspector {
                        applied_to_index_term,
                        lease_state,
                    };
                    // Leader can not read local as long as
                    // it has not applied to its term or it does has a valid lease.
                    if policy == RequestPolicy::ReadLocal
                        && (!applied_to_index_term || LeaseState::Valid != inspector.lease_state)
                    {
                        policy = RequestPolicy::ReadIndex;
                    }
                    assert_eq!(inspector.inspect(&req).unwrap(), policy);
                }
            }
        }

        // Read quorum.
        let mut request = raft_cmdpb::Request::new();
        request.set_cmd_type(CmdType::Snap);
        req.set_requests(vec![request].into());
        req.mut_header().set_read_quorum(true);
        let mut inspector = DummyInspector {
            applied_to_index_term: true,
            lease_state: LeaseState::Valid,
        };
        assert_eq!(inspector.inspect(&req).unwrap(), RequestPolicy::ReadIndex);
        req.clear_header();

        // Err(_)
        let mut err_table = vec![];
        for op in vec![CmdType::Prewrite, CmdType::Invalid] {
            let mut request = raft_cmdpb::Request::new();
            request.set_cmd_type(op);
            req.set_requests(vec![request].into());
            err_table.push(req.clone());
        }
        let mut snap = raft_cmdpb::Request::new();
        snap.set_cmd_type(CmdType::Snap);
        let mut put = raft_cmdpb::Request::new();
        put.set_cmd_type(CmdType::Put);
        req.set_requests(vec![snap, put].into());
        err_table.push(req.clone());

        for req in err_table {
            let mut inspector = DummyInspector {
                applied_to_index_term: true,
                lease_state: LeaseState::Valid,
            };
            assert!(inspector.inspect(&req).is_err());
        }
    }
}<|MERGE_RESOLUTION|>--- conflicted
+++ resolved
@@ -387,15 +387,6 @@
     pub fn activate<T, C>(&self, ctx: &PollContext<T, C>) {
         ctx.apply_router
             .schedule_task(self.region_id, ApplyTask::register(self));
-<<<<<<< HEAD
-=======
-        if ctx.local_reader.schedule(ReadTask::register(self)).is_err() {
-            info!(
-                "{} fails to schedule local reader, are we shutting down?",
-                self.tag
-            );
-        }
->>>>>>> 4f32ca81
 
         ctx.coprocessor_host.on_region_changed(
             self.region(),
