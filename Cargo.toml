--- conflicted
+++ resolved
@@ -106,17 +106,11 @@
 safemem = "0.3"
 cop_datatype = { path = "components/cop_datatype" }
 smallvec = { version = "0.6", features = ["union"] }
-<<<<<<< HEAD
 procinfo = { git = "https://github.com/tikv/procinfo-rs" }
-
-[replace]
-"raft:0.3.1" = { git = "https://github.com/pingcap/raft-rs.git" }
-=======
 flate2 = { version = "1.0", features = ["zlib"], default-features = false }
 more-asserts = "0.1"
 hyper = "0.12"
 tokio-threadpool = "0.1"
->>>>>>> b2192bf1
 
 [dependencies.murmur3]
 git = "https://github.com/pingcap/murmur3.git"
