--- conflicted
+++ resolved
@@ -22,11 +22,7 @@
 
 use engine::*;
 use test_raftstore::*;
-<<<<<<< HEAD
-use tikv::raftstore::store::{keys, Peekable};
-=======
 use tikv::raftstore::store::keys;
->>>>>>> 4a06994e
 
 /// A helper function for testing the behaviour of the gc of stale peer
 /// which is out of region.
