// Copyright 2016 TiKV Project Authors. Licensed under Apache-2.0.

use std::collections::Bound::{Excluded, Included, Unbounded};
use std::collections::{BTreeMap, VecDeque};
use std::fmt::{self, Display, Formatter};
use std::sync::atomic::{AtomicUsize, Ordering};
use std::sync::mpsc::SyncSender;
use std::sync::Arc;
use std::time::{Duration, Instant};
use std::u64;

use engine::rocks;
use engine::Peekable;
use engine::WriteBatch;
use engine::{util as engine_util, Engines, Mutable, Snapshot};
use kvproto::raft_serverpb::{PeerState, RaftApplyState, RegionLocalState};
use raft::eraftpb::Snapshot as RaftSnapshot;

use crate::raftstore::store::peer_storage::{
    JOB_STATUS_CANCELLED, JOB_STATUS_CANCELLING, JOB_STATUS_FAILED, JOB_STATUS_FINISHED,
    JOB_STATUS_PENDING, JOB_STATUS_RUNNING,
};
use crate::raftstore::store::snap::{plain_file_used, Error, Result, SNAPSHOT_CFS};
use crate::raftstore::store::{
    self, check_abort, keys, ApplyOptions, SnapEntry, SnapKey, SnapManager,
};
use tikv_util::escape;
use tikv_util::threadpool::{DefaultContext, ThreadPool, ThreadPoolBuilder};
use tikv_util::time;
use tikv_util::timer::Timer;
use tikv_util::worker::{Runnable, RunnableWithTimer};

use super::metrics::*;

const GENERATE_POOL_SIZE: usize = 2;

// used to periodically check whether we should delete a stale peer's range in region runner
pub const STALE_PEER_CHECK_INTERVAL: u64 = 10_000; // 10000 milliseconds

// used to periodically check whether schedule pending applies in region runner
pub const PENDING_APPLY_CHECK_INTERVAL: u64 = 1_000; // 1000 milliseconds

const CLEANUP_MAX_DURATION: Duration = Duration::from_secs(5);

/// Region related task
#[derive(Debug)]
pub enum Task {
    Gen {
        region_id: u64,
        raft_snap: Snapshot,
        kv_snap: Snapshot,
        notifier: SyncSender<RaftSnapshot>,
    },
    Apply {
        region_id: u64,
        status: Arc<AtomicUsize>,
    },
    /// Destroy data between [start_key, end_key).
    ///
    /// The deletion may and may not succeed.
    Destroy {
        region_id: u64,
        start_key: Vec<u8>,
        end_key: Vec<u8>,
    },
}

impl Task {
    pub fn destroy(region_id: u64, start_key: Vec<u8>, end_key: Vec<u8>) -> Task {
        Task::Destroy {
            region_id,
            start_key,
            end_key,
        }
    }
}

impl Display for Task {
    fn fmt(&self, f: &mut Formatter<'_>) -> fmt::Result {
        match *self {
            Task::Gen { region_id, .. } => write!(f, "Snap gen for {}", region_id),
            Task::Apply { region_id, .. } => write!(f, "Snap apply for {}", region_id),
            Task::Destroy {
                region_id,
                ref start_key,
                ref end_key,
            } => write!(
                f,
                "Destroy {} [{}, {})",
                region_id,
                escape(start_key),
                escape(end_key)
            ),
        }
    }
}

#[derive(Clone)]
struct StalePeerInfo {
    // the start_key is stored as a key in PendingDeleteRanges
    // below are stored as a value in PendingDeleteRanges
    pub region_id: u64,
    pub end_key: Vec<u8>,
    pub timeout: time::Instant,
}

/// A structure records all ranges to be deleted with some delay.
/// The delay is because there may be some coprocessor requests related to these ranges.
#[derive(Clone, Default)]
struct PendingDeleteRanges {
    ranges: BTreeMap<Vec<u8>, StalePeerInfo>, // start_key -> StalePeerInfo
}

impl PendingDeleteRanges {
    /// Finds ranges that overlap with [start_key, end_key).
    fn find_overlap_ranges(
        &self,
        start_key: &[u8],
        end_key: &[u8],
    ) -> Vec<(u64, Vec<u8>, Vec<u8>)> {
        let mut ranges = Vec::new();
        // find the first range that may overlap with [start_key, end_key)
        let sub_range = self.ranges.range((Unbounded, Excluded(start_key.to_vec())));
        if let Some((s_key, peer_info)) = sub_range.last() {
            if peer_info.end_key > start_key.to_vec() {
                ranges.push((
                    peer_info.region_id,
                    s_key.clone(),
                    peer_info.end_key.clone(),
                ));
            }
        }

        // find the rest ranges that overlap with [start_key, end_key)
        for (s_key, peer_info) in self
            .ranges
            .range((Included(start_key.to_vec()), Excluded(end_key.to_vec())))
        {
            ranges.push((
                peer_info.region_id,
                s_key.clone(),
                peer_info.end_key.clone(),
            ));
        }
        ranges
    }

    /// Gets ranges that overlap with [start_key, end_key).
    pub fn drain_overlap_ranges(
        &mut self,
        start_key: &[u8],
        end_key: &[u8],
    ) -> Vec<(u64, Vec<u8>, Vec<u8>)> {
        let ranges = self.find_overlap_ranges(start_key, end_key);

        for &(_, ref s_key, _) in &ranges {
            self.ranges.remove(s_key).unwrap();
        }
        ranges
    }

    /// Removes and returns the peer info with the `start_key`.
    fn remove(&mut self, start_key: &[u8]) -> Option<(u64, Vec<u8>, Vec<u8>)> {
        self.ranges
            .remove(start_key)
            .map(|peer_info| (peer_info.region_id, start_key.to_owned(), peer_info.end_key))
    }

    /// Inserts a new range waiting to be deleted.
    ///
    /// Before an insert is called, it must call drain_overlap_ranges to clean the overlapping range.
    fn insert(&mut self, region_id: u64, start_key: &[u8], end_key: &[u8], timeout: time::Instant) {
        if !self.find_overlap_ranges(&start_key, &end_key).is_empty() {
            panic!(
                "[region {}] register deleting data in [{}, {}) failed due to overlap",
                region_id,
                escape(&start_key),
                escape(&end_key),
            );
        }
        let info = StalePeerInfo {
            region_id,
            end_key: end_key.to_owned(),
            timeout,
        };
        self.ranges.insert(start_key.to_owned(), info);
    }

    /// Gets all timeout ranges info.
    pub fn timeout_ranges<'a>(
        &'a self,
        now: time::Instant,
    ) -> impl Iterator<Item = (u64, Vec<u8>, Vec<u8>)> + 'a {
        self.ranges
            .iter()
            .filter(move |&(_, info)| info.timeout <= now)
            .map(|(start_key, info)| (info.region_id, start_key.clone(), info.end_key.clone()))
    }

    pub fn len(&self) -> usize {
        self.ranges.len()
    }
}

#[derive(Clone)]
struct SnapContext {
    engines: Engines,
    batch_size: usize,
    mgr: SnapManager,
    use_delete_range: bool,
    clean_stale_peer_delay: Duration,
    pending_delete_ranges: PendingDeleteRanges,
}

impl SnapContext {
    /// Generates the snapshot of the Region.
    fn generate_snap(
        &self,
        region_id: u64,
        raft_snap: Snapshot,
        kv_snap: Snapshot,
        notifier: SyncSender<RaftSnapshot>,
    ) -> Result<()> {
        // do we need to check leader here?
        let snap = box_try!(store::do_snapshot(
            self.mgr.clone(),
            raft_snap,
            kv_snap,
            region_id
        ));
        // Only enable the fail point when the region id is equal to 1, which is
        // the id of bootstrapped region in tests.
        fail_point!("region_gen_snap", region_id == 1, |_| Ok(()));
        if let Err(e) = notifier.try_send(snap) {
            info!(
                "failed to notify snap result, leadership may have changed, ignore error";
                "region_id" => region_id,
                "err" => %e,
            );
        }
        Ok(())
    }

    /// Handles the task of generating snapshot of the Region. It calls `generate_snap` to do the actual work.
    fn handle_gen(
        &self,
        region_id: u64,
        raft_snap: Snapshot,
        kv_snap: Snapshot,
        notifier: SyncSender<RaftSnapshot>,
    ) {
        SNAP_COUNTER_VEC
            .with_label_values(&["generate", "all"])
            .inc();
        let gen_histogram = SNAP_HISTOGRAM.with_label_values(&["generate"]);
        let timer = gen_histogram.start_coarse_timer();

        if let Err(e) = self.generate_snap(region_id, raft_snap, kv_snap, notifier) {
            error!("failed to generate snap!!!"; "region_id" => region_id, "err" => %e);
            return;
        }

        SNAP_COUNTER_VEC
            .with_label_values(&["generate", "success"])
            .inc();
        timer.observe_duration();
    }

    /// Applies snapshot data of the Region.
    fn apply_snap(&mut self, region_id: u64, abort: Arc<AtomicUsize>) -> Result<()> {
        info!("begin apply snap data"; "region_id" => region_id);
        fail_point!("region_apply_snap");
        check_abort(&abort)?;
        let region_key = keys::region_state_key(region_id);
        let mut region_state: RegionLocalState =
            match box_try!(self.engines.raft.get_msg(&region_key)) {
                Some(state) => state,
                None => {
                    return Err(box_err!(
                        "failed to get region_state from {}",
                        escape(&region_key)
                    ));
                }
            };

        // clear up origin data.
        let region = region_state.get_region().clone();
        let start_key = keys::enc_start_key(&region);
        let end_key = keys::enc_end_key(&region);
        check_abort(&abort)?;
        self.cleanup_overlap_ranges(&start_key, &end_key);
        box_try!(engine_util::delete_all_in_range(
            &self.engines.kv,
            &start_key,
            &end_key,
            self.use_delete_range
        ));
        check_abort(&abort)?;

        let state_key = keys::apply_state_key(region_id);
        let apply_state: RaftApplyState = match box_try!(self.engines.raft.get_msg(&state_key)) {
            Some(state) => state,
            None => {
                return Err(box_err!(
                    "failed to get raftstate from {}",
                    escape(&state_key)
                ));
            }
        };
        let term = apply_state.get_truncated_state().get_term();
        let idx = apply_state.get_truncated_state().get_index();
        let snap_key = SnapKey::new(region_id, term, idx);
        self.mgr.register(snap_key.clone(), SnapEntry::Applying);
        defer!({
            self.mgr.deregister(&snap_key, &SnapEntry::Applying);
        });
        let mut s = box_try!(self.mgr.get_snapshot_for_applying(&snap_key));
        if !s.exists() {
            return Err(box_err!("missing snapshot file {}", s.path()));
        }
        check_abort(&abort)?;
        let timer = Instant::now();
        let options = ApplyOptions {
            db: Arc::clone(&self.engines.kv),
            region: region.clone(),
            abort: Arc::clone(&abort),
            write_batch_size: self.batch_size,
        };
        s.apply(options)?;

        let wb = WriteBatch::new();
        region_state.set_state(PeerState::Normal);
        box_try!(wb.put_msg(&region_key, &region_state));
        self.engines.raft.write(&wb).unwrap_or_else(|e| {
            panic!("{} failed to save apply_snap result: {:?}", region_id, e);
        });
        info!(
            "apply new data";
            "region_id" => region_id,
            "time_takes" => ?timer.elapsed(),
        );
        Ok(())
    }

    /// Tries to apply the snapshot of the specified Region. It calls `apply_snap` to do the actual work.
    fn handle_apply(&mut self, region_id: u64, status: Arc<AtomicUsize>) {
        status.compare_and_swap(JOB_STATUS_PENDING, JOB_STATUS_RUNNING, Ordering::SeqCst);
        SNAP_COUNTER_VEC.with_label_values(&["apply", "all"]).inc();
        let apply_histogram = SNAP_HISTOGRAM.with_label_values(&["apply"]);
        let timer = apply_histogram.start_coarse_timer();

        match self.apply_snap(region_id, Arc::clone(&status)) {
            Ok(()) => {
                status.swap(JOB_STATUS_FINISHED, Ordering::SeqCst);
                SNAP_COUNTER_VEC
                    .with_label_values(&["apply", "success"])
                    .inc();
            }
            Err(Error::Abort) => {
                warn!("applying snapshot is aborted"; "region_id" => region_id);
                assert_eq!(
                    status.swap(JOB_STATUS_CANCELLED, Ordering::SeqCst),
                    JOB_STATUS_CANCELLING
                );
                SNAP_COUNTER_VEC
                    .with_label_values(&["apply", "abort"])
                    .inc();
            }
            Err(e) => {
                error!("failed to apply snap!!!"; "err" => %e);
                status.swap(JOB_STATUS_FAILED, Ordering::SeqCst);
                SNAP_COUNTER_VEC.with_label_values(&["apply", "fail"]).inc();
            }
        }

        timer.observe_duration();
    }

    /// Cleans up the data within the range.
    fn cleanup_range(
        &self,
        region_id: u64,
        start_key: &[u8],
        end_key: &[u8],
        use_delete_files: bool,
    ) {
        if use_delete_files {
            if let Err(e) =
                engine_util::delete_all_files_in_range(&self.engines.kv, start_key, end_key)
            {
                error!(
                    "failed to delete files in range";
                    "region_id" => region_id,
                    "start_key" => log_wrappers::Key(start_key),
                    "end_key" => log_wrappers::Key(end_key),
                    "err" => %e,
                );
                return;
            }
        }
        if let Err(e) = engine_util::delete_all_in_range(
            &self.engines.kv,
            start_key,
            end_key,
            self.use_delete_range,
        ) {
            error!(
                "failed to delete data in range";
                "region_id" => region_id,
                "start_key" => log_wrappers::Key(start_key),
                "end_key" => log_wrappers::Key(end_key),
                "err" => %e,
            );
        } else {
            info!(
                "succeed in deleting data in range";
                "region_id" => region_id,
                "start_key" => log_wrappers::Key(start_key),
                "end_key" => log_wrappers::Key(end_key),
            );
        }
    }

    /// Gets the overlapping ranges and cleans them up.
    fn cleanup_overlap_ranges(&mut self, start_key: &[u8], end_key: &[u8]) {
        let overlap_ranges = self
            .pending_delete_ranges
            .drain_overlap_ranges(start_key, end_key);
        let use_delete_files = false;
        for (region_id, s_key, e_key) in overlap_ranges {
            self.cleanup_range(region_id, &s_key, &e_key, use_delete_files);
        }
    }

    /// Inserts a new pending range, and it will be cleaned up with some delay.
    fn insert_pending_delete_range(
        &mut self,
        region_id: u64,
        start_key: &[u8],
        end_key: &[u8],
    ) -> bool {
        if self.clean_stale_peer_delay.as_secs() == 0 {
            return false;
        }

        self.cleanup_overlap_ranges(start_key, end_key);

        info!(
            "register deleting data in range";
            "region_id" => region_id,
            "start_key" => log_wrappers::Key(start_key),
            "end_key" => log_wrappers::Key(end_key),
        );
        let timeout = time::Instant::now() + self.clean_stale_peer_delay;
        self.pending_delete_ranges
            .insert(region_id, start_key, end_key, timeout);
        true
    }

    /// Cleans up timeouted ranges.
    fn clean_timeout_ranges(&mut self) {
        STALE_PEER_PENDING_DELETE_RANGE_GAUGE.set(self.pending_delete_ranges.len() as f64);

        let now = time::Instant::now();
        let mut cleaned_range_keys = vec![];
        {
            let use_delete_files = true;
            for (region_id, start_key, end_key) in self.pending_delete_ranges.timeout_ranges(now) {
                self.cleanup_range(
                    region_id,
                    start_key.as_slice(),
                    end_key.as_slice(),
                    use_delete_files,
                );
                cleaned_range_keys.push(start_key);
                let elapsed = now.elapsed();
                if elapsed >= CLEANUP_MAX_DURATION {
                    let len = cleaned_range_keys.len();
                    let elapsed = elapsed.as_millis() as f64 / 1000f64;
                    info!("clean timeout ranges, now backoff"; "key_count" => len, "time_takes" => elapsed);
                    break;
                }
            }
        }
        for key in cleaned_range_keys {
            assert!(
                self.pending_delete_ranges.remove(&key).is_some(),
                "cleanup pending_delete_ranges {} should exist",
                escape(&key)
            );
        }
    }

    /// Checks the number of files at level 0 to avoid write stall after ingesting sst.
    /// Returns true if the ingestion causes write stall.
    fn ingest_maybe_stall(&self) -> bool {
        for cf in SNAPSHOT_CFS {
            // no need to check lock cf
            if plain_file_used(cf) {
                continue;
            }

            let handle = rocks::util::get_cf_handle(&self.engines.kv, cf).unwrap();
            if let Some(n) = rocks::util::get_cf_num_files_at_level(&self.engines.kv, handle, 0) {
                let options = self.engines.kv.get_options_cf(handle);
                let slowdown_trigger = options.get_level_zero_slowdown_writes_trigger();
                // Leave enough buffer to tolerate heavy write workload,
                // which may flush some memtables in a short time.
                if n > u64::from(slowdown_trigger) / 2 {
                    return true;
                }
            }
        }
        false
    }
}

pub struct Runner {
    pool: ThreadPool<DefaultContext>,
    ctx: SnapContext,

    // we may delay some apply tasks if level 0 files to write stall threshold,
    // pending_applies records all delayed apply task, and will check again later
    pending_applies: VecDeque<Task>,
}

impl Runner {
    pub fn new(
        engines: Engines,
        mgr: SnapManager,
        batch_size: usize,
        use_delete_range: bool,
        clean_stale_peer_delay: Duration,
    ) -> Runner {
        Runner {
            pool: ThreadPoolBuilder::with_default_factory(thd_name!("snap-generator"))
                .thread_count(GENERATE_POOL_SIZE)
                .build(),
            ctx: SnapContext {
                engines,
                mgr,
                batch_size,
                use_delete_range,
                clean_stale_peer_delay,
                pending_delete_ranges: PendingDeleteRanges::default(),
            },
            pending_applies: VecDeque::new(),
        }
    }

    pub fn new_timer() -> Timer<Event> {
        let mut timer = Timer::new(2);
        timer.add_task(
            Duration::from_millis(PENDING_APPLY_CHECK_INTERVAL),
            Event::CheckApply,
        );
        timer.add_task(
            Duration::from_millis(STALE_PEER_CHECK_INTERVAL),
            Event::CheckStalePeer,
        );
        timer
    }

    /// Tries to apply pending tasks if there is some.
    fn handle_pending_applies(&mut self) {
        while !self.pending_applies.is_empty() {
            // should not handle too many applies than the number of files that can be ingested.
            // check level 0 every time because we can not make sure how does the number of level 0 files change.
            if self.ctx.ingest_maybe_stall() {
                break;
            }
            if let Some(Task::Apply { region_id, status }) = self.pending_applies.pop_front() {
                self.ctx.handle_apply(region_id, status);
            }
        }
    }
}

impl Runnable<Task> for Runner {
    fn run(&mut self, task: Task) {
        match task {
            Task::Gen {
                region_id,
                raft_snap,
                kv_snap,
                notifier,
            } => {
                // It is safe for now to handle generating and applying snapshot concurrently,
                // but it may not when merge is implemented.
                let ctx = self.ctx.clone();
                self.pool
                    .execute(move |_| ctx.handle_gen(region_id, raft_snap, kv_snap, notifier))
            }
            task @ Task::Apply { .. } => {
                // to makes sure appling snapshots in order.
                self.pending_applies.push_back(task);
                self.handle_pending_applies();
                if !self.pending_applies.is_empty() {
                    // delay the apply and retry later
                    SNAP_COUNTER_VEC
                        .with_label_values(&["apply", "delay"])
                        .inc();
                }
            }
            Task::Destroy {
                region_id,
                start_key,
                end_key,
            } => {
                // try to delay the range deletion because
                // there might be a coprocessor request related to this range
                if !self
                    .ctx
                    .insert_pending_delete_range(region_id, &start_key, &end_key)
                {
                    self.ctx.cleanup_range(
                        region_id, &start_key, &end_key, false, /* use_delete_files */
                    );
                }
            }
        }
    }

    fn shutdown(&mut self) {
        if let Err(e) = self.pool.stop() {
            warn!("Stop threadpool failed"; "err" => %e);
        }
    }
}

/// Region related timeout event
pub enum Event {
    CheckStalePeer,
    CheckApply,
}

impl RunnableWithTimer<Task, Event> for Runner {
    fn on_timeout(&mut self, timer: &mut Timer<Event>, event: Event) {
        match event {
            Event::CheckApply => {
                self.handle_pending_applies();
                timer.add_task(
                    Duration::from_millis(PENDING_APPLY_CHECK_INTERVAL),
                    Event::CheckApply,
                );
            }
            Event::CheckStalePeer => {
                self.ctx.clean_timeout_ranges();
                timer.add_task(
                    Duration::from_millis(STALE_PEER_CHECK_INTERVAL),
                    Event::CheckStalePeer,
                );
            }
        }
    }
}

#[cfg(test)]
mod tests {
    use std::io;
    use std::sync::atomic::AtomicUsize;
    use std::sync::{mpsc, Arc};
    use std::thread;
    use std::time::Duration;

    use crate::raftstore::store::peer_storage::JOB_STATUS_PENDING;
    use crate::raftstore::store::snap::tests::get_test_db_for_regions;
    use crate::raftstore::store::worker::RegionRunner;
    use crate::raftstore::store::{keys, SnapKey, SnapManager};
    use engine::rocks;
    use engine::rocks::{ColumnFamilyOptions, Snapshot, Writable, WriteBatch};
    use engine::Mutable;
    use engine::Peekable;
    use engine::{CF_DEFAULT, CF_LOCK, CF_WRITE};
    use kvproto::raft_serverpb::{PeerState, RegionLocalState};
    use tempdir::TempDir;
    use tikv_util::time;
    use tikv_util::timer::Timer;
    use tikv_util::worker::Worker;

    use super::Event;
    use super::PendingDeleteRanges;
    use super::Task;

    fn insert_range(
        pending_delete_ranges: &mut PendingDeleteRanges,
        id: u64,
        s: &str,
        e: &str,
        timeout: time::Instant,
    ) {
        pending_delete_ranges.insert(id, s.as_bytes(), e.as_bytes(), timeout);
    }

    #[test]
    fn test_pending_delete_ranges() {
        let mut pending_delete_ranges = PendingDeleteRanges::default();
        let delay = Duration::from_millis(100);
        let id = 0;

        let timeout = time::Instant::now() + delay;
        insert_range(&mut pending_delete_ranges, id, "a", "c", timeout);
        insert_range(&mut pending_delete_ranges, id, "m", "n", timeout);
        insert_range(&mut pending_delete_ranges, id, "x", "z", timeout);
        insert_range(&mut pending_delete_ranges, id + 1, "f", "i", timeout);
        insert_range(&mut pending_delete_ranges, id + 1, "p", "t", timeout);
        assert_eq!(pending_delete_ranges.len(), 5);

        thread::sleep(delay / 2);

        //  a____c    f____i    m____n    p____t    x____z
        //              g___________________q
        // when we want to insert [g, q), we first extract overlap ranges,
        // which are [f, i), [m, n), [p, t)
        let timeout = time::Instant::now() + delay;
        let overlap_ranges =
            pending_delete_ranges.drain_overlap_ranges(&b"g".to_vec(), &b"q".to_vec());
        assert_eq!(
            overlap_ranges,
            [
                (id + 1, b"f".to_vec(), b"i".to_vec()),
                (id, b"m".to_vec(), b"n".to_vec()),
                (id + 1, b"p".to_vec(), b"t".to_vec()),
            ]
        );
        assert_eq!(pending_delete_ranges.len(), 2);
        insert_range(&mut pending_delete_ranges, id + 2, "g", "q", timeout);
        assert_eq!(pending_delete_ranges.len(), 3);

        thread::sleep(delay / 2);

        // at t1, [a, c) and [x, z) will timeout
        let now = time::Instant::now();
        let ranges: Vec<_> = pending_delete_ranges.timeout_ranges(now).collect();
        assert_eq!(
            ranges,
            [
                (id, b"a".to_vec(), b"c".to_vec()),
                (id, b"x".to_vec(), b"z".to_vec()),
            ]
        );
        for (_, start_key, _) in ranges {
            pending_delete_ranges.remove(&start_key);
        }
        assert_eq!(pending_delete_ranges.len(), 1);

        thread::sleep(delay / 2);

        // at t2, [g, q) will timeout
        let now = time::Instant::now();
        let ranges: Vec<_> = pending_delete_ranges.timeout_ranges(now).collect();
        assert_eq!(ranges, [(id + 2, b"g".to_vec(), b"q".to_vec())]);
        for (_, start_key, _) in ranges {
            pending_delete_ranges.remove(&start_key);
        }
        assert_eq!(pending_delete_ranges.len(), 0);
    }

    #[test]
    fn test_pending_applies() {
        let temp_dir = TempDir::new("test_pending_applies").unwrap();
        let mut cf_opts = ColumnFamilyOptions::new();
        cf_opts.set_level_zero_slowdown_writes_trigger(5);
        cf_opts.set_disable_auto_compactions(true);
        let kv_cfs_opts = vec![
<<<<<<< HEAD
            rocks::util::CFOptions::new(CF_DEFAULT, cf_opts.clone()),
            rocks::util::CFOptions::new(CF_WRITE, cf_opts.clone()),
            rocks::util::CFOptions::new(CF_LOCK, cf_opts.clone()),
        ];
        let raft_cfs_opt = rocks::util::CFOptions::new(CF_DEFAULT, cf_opts.clone());
        let engines = get_test_db_for_regions(
=======
            rocks::util::CFOptions::new("default", cf_opts.clone()),
            rocks::util::CFOptions::new("write", cf_opts.clone()),
            rocks::util::CFOptions::new("lock", cf_opts.clone()),
            rocks::util::CFOptions::new("raft", cf_opts.clone()),
        ];
        let raft_cfs_opt = rocks::util::CFOptions::new(CF_DEFAULT, cf_opts.clone());
        let engine = get_test_db_for_regions(
>>>>>>> 190b6a13
            &temp_dir,
            None,
            Some(raft_cfs_opt),
            None,
            Some(kv_cfs_opts),
            &[1, 2, 3, 4, 5, 6],
        )
        .unwrap();

<<<<<<< HEAD
        for cf_name in engines.kv.cf_names() {
            let cf = engines.kv.cf_handle(cf_name).unwrap();
            for i in 0..6 {
                engines.kv.put_cf(cf, &[i], &[i]).unwrap();
                engines.kv.put_cf(cf, &[i + 1], &[i + 1]).unwrap();
                engines.kv.flush_cf(cf, true).unwrap();
                // check level 0 files
                assert_eq!(
                    rocks::util::get_cf_num_files_at_level(&engines.kv, cf, 0).unwrap(),
=======
        for cf_name in engine.kv.cf_names() {
            let cf = engine.kv.cf_handle(cf_name).unwrap();
            for i in 0..6 {
                engine.kv.put_cf(cf, &[i], &[i]).unwrap();
                engine.kv.put_cf(cf, &[i + 1], &[i + 1]).unwrap();
                engine.kv.flush_cf(cf, true).unwrap();
                // check level 0 files
                assert_eq!(
                    rocks::util::get_cf_num_files_at_level(&engine.kv, cf, 0).unwrap(),
>>>>>>> 190b6a13
                    u64::from(i) + 1
                );
            }
        }

<<<<<<< HEAD
=======
        let engines = Engines::new(Arc::clone(&engine.kv), Arc::clone(&engine.kv));
>>>>>>> 190b6a13
        let snap_dir = TempDir::new("snap_dir").unwrap();
        let mgr = SnapManager::new(snap_dir.path().to_str().unwrap(), None);
        let mut worker = Worker::new("snap-manager");
        let sched = worker.scheduler();
        let runner = RegionRunner::new(engines.clone(), mgr, 0, true, Duration::from_secs(0));
        let mut timer = Timer::new(1);
        timer.add_task(Duration::from_millis(100), Event::CheckApply);
        worker.start_with_timer(runner, timer).unwrap();

        let gen_and_apply_snap = |id: u64| {
            // construct snapshot
            let (tx, rx) = mpsc::sync_channel(1);
            sched
                .schedule(Task::Gen {
                    region_id: id,
                    raft_snap: Snapshot::new(engines.raft.clone()),
                    kv_snap: Snapshot::new(engines.kv.clone()),
                    notifier: tx,
                })
                .unwrap();
            let s1 = rx.recv().unwrap();
            let data = s1.get_data();
            let key = SnapKey::from_snap(&s1).unwrap();
            let mgr = SnapManager::new(snap_dir.path().to_str().unwrap(), None);
            let mut s2 = mgr.get_snapshot_for_sending(&key).unwrap();
            let mut s3 = mgr.get_snapshot_for_receiving(&key, &data[..]).unwrap();
            io::copy(&mut s2, &mut s3).unwrap();
            s3.save().unwrap();

            // set applying state
            let wb = WriteBatch::new();
<<<<<<< HEAD
            let region_key = keys::region_state_key(id);
            let mut region_state = engines
                .raft
                .get_msg::<RegionLocalState>(&region_key)
                .unwrap()
                .unwrap();
            region_state.set_state(PeerState::Applying);
            wb.put_msg(&region_key, &region_state).unwrap();
            engines.raft.write(&wb).unwrap();
=======
            let handle = engine.kv.cf_handle(CF_RAFT).unwrap();
            let region_key = keys::region_state_key(id);
            let mut region_state = engine
                .kv
                .get_msg_cf::<RegionLocalState>(CF_RAFT, &region_key)
                .unwrap()
                .unwrap();
            region_state.set_state(PeerState::Applying);
            wb.put_msg_cf(handle, &region_key, &region_state).unwrap();
            engine.kv.write(&wb).unwrap();
>>>>>>> 190b6a13

            // apply snapshot
            let status = Arc::new(AtomicUsize::new(JOB_STATUS_PENDING));
            sched
                .schedule(Task::Apply {
                    region_id: id,
                    status,
                })
                .unwrap();
        };
        let wait_apply_finish = |id: u64| {
            let region_key = keys::region_state_key(id);
            loop {
                thread::sleep(Duration::from_millis(100));
<<<<<<< HEAD
                if engines
                    .raft
                    .get_msg::<RegionLocalState>(&region_key)
=======
                if engine
                    .kv
                    .get_msg_cf::<RegionLocalState>(CF_RAFT, &region_key)
>>>>>>> 190b6a13
                    .unwrap()
                    .unwrap()
                    .get_state()
                    == PeerState::Normal
                {
                    break;
                }
            }
        };
<<<<<<< HEAD
        let cf = engines.kv.cf_handle(CF_DEFAULT).unwrap();
=======
        let cf = engine.kv.cf_handle(CF_DEFAULT).unwrap();
>>>>>>> 190b6a13

        // snapshot will not ingest cause already write stall
        gen_and_apply_snap(1);
        assert_eq!(
<<<<<<< HEAD
            rocks::util::get_cf_num_files_at_level(&engines.kv, cf, 0).unwrap(),
=======
            rocks::util::get_cf_num_files_at_level(&engine.kv, cf, 0).unwrap(),
>>>>>>> 190b6a13
            6
        );

        // compact all files to the bottomest level
<<<<<<< HEAD
        rocks::util::compact_files_in_range(&engines.kv, None, None, None).unwrap();
        assert_eq!(
            rocks::util::get_cf_num_files_at_level(&engines.kv, cf, 0).unwrap(),
=======
        rocks::util::compact_files_in_range(&engine.kv, None, None, None).unwrap();
        assert_eq!(
            rocks::util::get_cf_num_files_at_level(&engine.kv, cf, 0).unwrap(),
>>>>>>> 190b6a13
            0
        );

        wait_apply_finish(1);

        // the pending apply task should be finished and snapshots are ingested.
        // note that when ingest sst, it may flush memtable if overlap,
        // so here will two level 0 files.
        assert_eq!(
<<<<<<< HEAD
            rocks::util::get_cf_num_files_at_level(&engines.kv, cf, 0).unwrap(),
=======
            rocks::util::get_cf_num_files_at_level(&engine.kv, cf, 0).unwrap(),
>>>>>>> 190b6a13
            2
        );

        // no write stall, ingest without delay
        gen_and_apply_snap(2);
        wait_apply_finish(2);
        assert_eq!(
<<<<<<< HEAD
            rocks::util::get_cf_num_files_at_level(&engines.kv, cf, 0).unwrap(),
=======
            rocks::util::get_cf_num_files_at_level(&engine.kv, cf, 0).unwrap(),
>>>>>>> 190b6a13
            4
        );

        // snapshot will not ingest cause it may cause write stall
        gen_and_apply_snap(3);
        assert_eq!(
<<<<<<< HEAD
            rocks::util::get_cf_num_files_at_level(&engines.kv, cf, 0).unwrap(),
=======
            rocks::util::get_cf_num_files_at_level(&engine.kv, cf, 0).unwrap(),
>>>>>>> 190b6a13
            4
        );
        gen_and_apply_snap(4);
        assert_eq!(
<<<<<<< HEAD
            rocks::util::get_cf_num_files_at_level(&engines.kv, cf, 0).unwrap(),
=======
            rocks::util::get_cf_num_files_at_level(&engine.kv, cf, 0).unwrap(),
>>>>>>> 190b6a13
            4
        );
        gen_and_apply_snap(5);
        assert_eq!(
<<<<<<< HEAD
            rocks::util::get_cf_num_files_at_level(&engines.kv, cf, 0).unwrap(),
=======
            rocks::util::get_cf_num_files_at_level(&engine.kv, cf, 0).unwrap(),
>>>>>>> 190b6a13
            4
        );

        // compact all files to the bottomest level
<<<<<<< HEAD
        rocks::util::compact_files_in_range(&engines.kv, None, None, None).unwrap();
        assert_eq!(
            rocks::util::get_cf_num_files_at_level(&engines.kv, cf, 0).unwrap(),
=======
        rocks::util::compact_files_in_range(&engine.kv, None, None, None).unwrap();
        assert_eq!(
            rocks::util::get_cf_num_files_at_level(&engine.kv, cf, 0).unwrap(),
>>>>>>> 190b6a13
            0
        );

        // make sure have checked pending applies
        wait_apply_finish(4);

        // before two pending apply tasks should be finished and snapshots are ingested
        // and one still in pending.
        assert_eq!(
<<<<<<< HEAD
            rocks::util::get_cf_num_files_at_level(&engines.kv, cf, 0).unwrap(),
=======
            rocks::util::get_cf_num_files_at_level(&engine.kv, cf, 0).unwrap(),
>>>>>>> 190b6a13
            4
        );

        // make sure have checked pending applies
<<<<<<< HEAD
        rocks::util::compact_files_in_range(&engines.kv, None, None, None).unwrap();
        assert_eq!(
            rocks::util::get_cf_num_files_at_level(&engines.kv, cf, 0).unwrap(),
=======
        rocks::util::compact_files_in_range(&engine.kv, None, None, None).unwrap();
        assert_eq!(
            rocks::util::get_cf_num_files_at_level(&engine.kv, cf, 0).unwrap(),
>>>>>>> 190b6a13
            0
        );
        wait_apply_finish(5);

        // the last one pending task finished
        assert_eq!(
<<<<<<< HEAD
            rocks::util::get_cf_num_files_at_level(&engines.kv, cf, 0).unwrap(),
=======
            rocks::util::get_cf_num_files_at_level(&engine.kv, cf, 0).unwrap(),
>>>>>>> 190b6a13
            2
        );
    }
}<|MERGE_RESOLUTION|>--- conflicted
+++ resolved
@@ -671,7 +671,7 @@
     use engine::rocks::{ColumnFamilyOptions, Snapshot, Writable, WriteBatch};
     use engine::Mutable;
     use engine::Peekable;
-    use engine::{CF_DEFAULT, CF_LOCK, CF_WRITE};
+    use engine::CF_DEFAULT;
     use kvproto::raft_serverpb::{PeerState, RegionLocalState};
     use tempdir::TempDir;
     use tikv_util::time;
@@ -763,22 +763,12 @@
         cf_opts.set_level_zero_slowdown_writes_trigger(5);
         cf_opts.set_disable_auto_compactions(true);
         let kv_cfs_opts = vec![
-<<<<<<< HEAD
-            rocks::util::CFOptions::new(CF_DEFAULT, cf_opts.clone()),
-            rocks::util::CFOptions::new(CF_WRITE, cf_opts.clone()),
-            rocks::util::CFOptions::new(CF_LOCK, cf_opts.clone()),
-        ];
-        let raft_cfs_opt = rocks::util::CFOptions::new(CF_DEFAULT, cf_opts.clone());
-        let engines = get_test_db_for_regions(
-=======
             rocks::util::CFOptions::new("default", cf_opts.clone()),
             rocks::util::CFOptions::new("write", cf_opts.clone()),
             rocks::util::CFOptions::new("lock", cf_opts.clone()),
-            rocks::util::CFOptions::new("raft", cf_opts.clone()),
         ];
         let raft_cfs_opt = rocks::util::CFOptions::new(CF_DEFAULT, cf_opts.clone());
         let engine = get_test_db_for_regions(
->>>>>>> 190b6a13
             &temp_dir,
             None,
             Some(raft_cfs_opt),
@@ -788,17 +778,6 @@
         )
         .unwrap();
 
-<<<<<<< HEAD
-        for cf_name in engines.kv.cf_names() {
-            let cf = engines.kv.cf_handle(cf_name).unwrap();
-            for i in 0..6 {
-                engines.kv.put_cf(cf, &[i], &[i]).unwrap();
-                engines.kv.put_cf(cf, &[i + 1], &[i + 1]).unwrap();
-                engines.kv.flush_cf(cf, true).unwrap();
-                // check level 0 files
-                assert_eq!(
-                    rocks::util::get_cf_num_files_at_level(&engines.kv, cf, 0).unwrap(),
-=======
         for cf_name in engine.kv.cf_names() {
             let cf = engine.kv.cf_handle(cf_name).unwrap();
             for i in 0..6 {
@@ -808,21 +787,16 @@
                 // check level 0 files
                 assert_eq!(
                     rocks::util::get_cf_num_files_at_level(&engine.kv, cf, 0).unwrap(),
->>>>>>> 190b6a13
                     u64::from(i) + 1
                 );
             }
         }
 
-<<<<<<< HEAD
-=======
-        let engines = Engines::new(Arc::clone(&engine.kv), Arc::clone(&engine.kv));
->>>>>>> 190b6a13
         let snap_dir = TempDir::new("snap_dir").unwrap();
         let mgr = SnapManager::new(snap_dir.path().to_str().unwrap(), None);
         let mut worker = Worker::new("snap-manager");
         let sched = worker.scheduler();
-        let runner = RegionRunner::new(engines.clone(), mgr, 0, true, Duration::from_secs(0));
+        let runner = RegionRunner::new(engine.clone(), mgr, 0, true, Duration::from_secs(0));
         let mut timer = Timer::new(1);
         timer.add_task(Duration::from_millis(100), Event::CheckApply);
         worker.start_with_timer(runner, timer).unwrap();
@@ -833,8 +807,8 @@
             sched
                 .schedule(Task::Gen {
                     region_id: id,
-                    raft_snap: Snapshot::new(engines.raft.clone()),
-                    kv_snap: Snapshot::new(engines.kv.clone()),
+                    raft_snap: Snapshot::new(engine.raft.clone()),
+                    kv_snap: Snapshot::new(engine.kv.clone()),
                     notifier: tx,
                 })
                 .unwrap();
@@ -849,28 +823,15 @@
 
             // set applying state
             let wb = WriteBatch::new();
-<<<<<<< HEAD
             let region_key = keys::region_state_key(id);
-            let mut region_state = engines
+            let mut region_state = engine
                 .raft
                 .get_msg::<RegionLocalState>(&region_key)
                 .unwrap()
                 .unwrap();
             region_state.set_state(PeerState::Applying);
             wb.put_msg(&region_key, &region_state).unwrap();
-            engines.raft.write(&wb).unwrap();
-=======
-            let handle = engine.kv.cf_handle(CF_RAFT).unwrap();
-            let region_key = keys::region_state_key(id);
-            let mut region_state = engine
-                .kv
-                .get_msg_cf::<RegionLocalState>(CF_RAFT, &region_key)
-                .unwrap()
-                .unwrap();
-            region_state.set_state(PeerState::Applying);
-            wb.put_msg_cf(handle, &region_key, &region_state).unwrap();
-            engine.kv.write(&wb).unwrap();
->>>>>>> 190b6a13
+            engine.raft.write(&wb).unwrap();
 
             // apply snapshot
             let status = Arc::new(AtomicUsize::new(JOB_STATUS_PENDING));
@@ -885,15 +846,9 @@
             let region_key = keys::region_state_key(id);
             loop {
                 thread::sleep(Duration::from_millis(100));
-<<<<<<< HEAD
-                if engines
+                if engine
                     .raft
                     .get_msg::<RegionLocalState>(&region_key)
-=======
-                if engine
-                    .kv
-                    .get_msg_cf::<RegionLocalState>(CF_RAFT, &region_key)
->>>>>>> 190b6a13
                     .unwrap()
                     .unwrap()
                     .get_state()
@@ -903,33 +858,19 @@
                 }
             }
         };
-<<<<<<< HEAD
-        let cf = engines.kv.cf_handle(CF_DEFAULT).unwrap();
-=======
         let cf = engine.kv.cf_handle(CF_DEFAULT).unwrap();
->>>>>>> 190b6a13
 
         // snapshot will not ingest cause already write stall
         gen_and_apply_snap(1);
         assert_eq!(
-<<<<<<< HEAD
-            rocks::util::get_cf_num_files_at_level(&engines.kv, cf, 0).unwrap(),
-=======
-            rocks::util::get_cf_num_files_at_level(&engine.kv, cf, 0).unwrap(),
->>>>>>> 190b6a13
+            rocks::util::get_cf_num_files_at_level(&engine.kv, cf, 0).unwrap(),
             6
         );
 
         // compact all files to the bottomest level
-<<<<<<< HEAD
-        rocks::util::compact_files_in_range(&engines.kv, None, None, None).unwrap();
-        assert_eq!(
-            rocks::util::get_cf_num_files_at_level(&engines.kv, cf, 0).unwrap(),
-=======
         rocks::util::compact_files_in_range(&engine.kv, None, None, None).unwrap();
         assert_eq!(
             rocks::util::get_cf_num_files_at_level(&engine.kv, cf, 0).unwrap(),
->>>>>>> 190b6a13
             0
         );
 
@@ -939,11 +880,7 @@
         // note that when ingest sst, it may flush memtable if overlap,
         // so here will two level 0 files.
         assert_eq!(
-<<<<<<< HEAD
-            rocks::util::get_cf_num_files_at_level(&engines.kv, cf, 0).unwrap(),
-=======
-            rocks::util::get_cf_num_files_at_level(&engine.kv, cf, 0).unwrap(),
->>>>>>> 190b6a13
+            rocks::util::get_cf_num_files_at_level(&engine.kv, cf, 0).unwrap(),
             2
         );
 
@@ -951,53 +888,31 @@
         gen_and_apply_snap(2);
         wait_apply_finish(2);
         assert_eq!(
-<<<<<<< HEAD
-            rocks::util::get_cf_num_files_at_level(&engines.kv, cf, 0).unwrap(),
-=======
-            rocks::util::get_cf_num_files_at_level(&engine.kv, cf, 0).unwrap(),
->>>>>>> 190b6a13
+            rocks::util::get_cf_num_files_at_level(&engine.kv, cf, 0).unwrap(),
             4
         );
 
         // snapshot will not ingest cause it may cause write stall
         gen_and_apply_snap(3);
         assert_eq!(
-<<<<<<< HEAD
-            rocks::util::get_cf_num_files_at_level(&engines.kv, cf, 0).unwrap(),
-=======
-            rocks::util::get_cf_num_files_at_level(&engine.kv, cf, 0).unwrap(),
->>>>>>> 190b6a13
+            rocks::util::get_cf_num_files_at_level(&engine.kv, cf, 0).unwrap(),
             4
         );
         gen_and_apply_snap(4);
         assert_eq!(
-<<<<<<< HEAD
-            rocks::util::get_cf_num_files_at_level(&engines.kv, cf, 0).unwrap(),
-=======
-            rocks::util::get_cf_num_files_at_level(&engine.kv, cf, 0).unwrap(),
->>>>>>> 190b6a13
+            rocks::util::get_cf_num_files_at_level(&engine.kv, cf, 0).unwrap(),
             4
         );
         gen_and_apply_snap(5);
         assert_eq!(
-<<<<<<< HEAD
-            rocks::util::get_cf_num_files_at_level(&engines.kv, cf, 0).unwrap(),
-=======
-            rocks::util::get_cf_num_files_at_level(&engine.kv, cf, 0).unwrap(),
->>>>>>> 190b6a13
+            rocks::util::get_cf_num_files_at_level(&engine.kv, cf, 0).unwrap(),
             4
         );
 
         // compact all files to the bottomest level
-<<<<<<< HEAD
-        rocks::util::compact_files_in_range(&engines.kv, None, None, None).unwrap();
-        assert_eq!(
-            rocks::util::get_cf_num_files_at_level(&engines.kv, cf, 0).unwrap(),
-=======
         rocks::util::compact_files_in_range(&engine.kv, None, None, None).unwrap();
         assert_eq!(
             rocks::util::get_cf_num_files_at_level(&engine.kv, cf, 0).unwrap(),
->>>>>>> 190b6a13
             0
         );
 
@@ -1007,35 +922,21 @@
         // before two pending apply tasks should be finished and snapshots are ingested
         // and one still in pending.
         assert_eq!(
-<<<<<<< HEAD
-            rocks::util::get_cf_num_files_at_level(&engines.kv, cf, 0).unwrap(),
-=======
-            rocks::util::get_cf_num_files_at_level(&engine.kv, cf, 0).unwrap(),
->>>>>>> 190b6a13
+            rocks::util::get_cf_num_files_at_level(&engine.kv, cf, 0).unwrap(),
             4
         );
 
         // make sure have checked pending applies
-<<<<<<< HEAD
-        rocks::util::compact_files_in_range(&engines.kv, None, None, None).unwrap();
-        assert_eq!(
-            rocks::util::get_cf_num_files_at_level(&engines.kv, cf, 0).unwrap(),
-=======
         rocks::util::compact_files_in_range(&engine.kv, None, None, None).unwrap();
         assert_eq!(
             rocks::util::get_cf_num_files_at_level(&engine.kv, cf, 0).unwrap(),
->>>>>>> 190b6a13
             0
         );
         wait_apply_finish(5);
 
         // the last one pending task finished
         assert_eq!(
-<<<<<<< HEAD
-            rocks::util::get_cf_num_files_at_level(&engines.kv, cf, 0).unwrap(),
-=======
-            rocks::util::get_cf_num_files_at_level(&engine.kv, cf, 0).unwrap(),
->>>>>>> 190b6a13
+            rocks::util::get_cf_num_files_at_level(&engine.kv, cf, 0).unwrap(),
             2
         );
     }
