// Copyright 2016 PingCAP, Inc.
//
// Licensed under the Apache License, Version 2.0 (the "License");
// you may not use this file except in compliance with the License.
// You may obtain a copy of the License at
//
//     http://www.apache.org/licenses/LICENSE-2.0
//
// Unless required by applicable law or agreed to in writing, software
// distributed under the License is distributed on an "AS IS" BASIS,
// See the License for the specific language governing permissions and
// limitations under the License.

use std::sync::Arc;
use std::rc::Rc;
use std::cell::RefCell;
use std::collections::VecDeque;
use std::{cmp, mem, slice};
use std::time::{Duration, Instant};

use time::Timespec;
use rocksdb::{WriteBatch, DB};
use rocksdb::rocksdb_options::WriteOptions;
use protobuf::{self, Message, MessageStatic};
use kvproto::metapb;
use kvproto::eraftpb::{self, ConfChangeType, MessageType};
use kvproto::raft_cmdpb::{AdminCmdType, AdminResponse, CmdType, RaftCmdRequest, RaftCmdResponse,
                          TransferLeaderRequest, TransferLeaderResponse};
use kvproto::raft_serverpb::{PeerState, RaftMessage};
use kvproto::pdpb::PeerStats;

use raft::{self, Progress, ProgressState, RawNode, Ready, SnapshotStatus, StateRole, INVALID_INDEX};
use raftstore::{Error, Result};
use raftstore::coprocessor::CoprocessorHost;
use raftstore::store::{Callback, Config, ReadResponse};
use raftstore::store::worker::{apply, Proposal, RegionProposal};
use raftstore::store::worker::apply::ExecResult;
use raftstore::store::worker::{Apply, ApplyRes, ApplyTask};

use util::MustConsumeVec;
use util::worker::{FutureWorker, Scheduler};
use util::time::monotonic_raw_now;
use util::collections::{FlatMap, FlatMapValues as Values, HashSet};

use pd::{PdTask, INVALID_ID};

use super::store::{DestroyPeerJob, Store, StoreStat};
use super::peer_storage::{write_peer_state, ApplySnapResult, InvokeContext, PeerStorage};
<<<<<<< HEAD
use super::util::{self, Lease, LeaseState};
use super::msg::Callback;
=======
use super::util;
>>>>>>> 1fff8cc8
use super::cmd_resp;
use super::transport::Transport;
use super::engine::Snapshot;
use super::metrics::*;
use super::local_metrics::{RaftMessageMetrics, RaftMetrics, RaftProposeMetrics, RaftReadyMetrics};

const TRANSFER_LEADER_ALLOW_LOG_LAG: u64 = 10;
const DEFAULT_APPEND_WB_SIZE: usize = 4 * 1024;

struct ReadIndexRequest {
    id: u64,
    cmds: MustConsumeVec<(RaftCmdRequest, Callback)>,
    renew_lease_time: Timespec,
}

impl ReadIndexRequest {
    fn binary_id(&self) -> &[u8] {
        unsafe {
            let id = &self.id as *const u64 as *const u8;
            slice::from_raw_parts(id, 8)
        }
    }
}

#[derive(Default)]
struct ReadIndexQueue {
    id_allocator: u64,
    reads: VecDeque<ReadIndexRequest>,
    ready_cnt: usize,
}

impl ReadIndexQueue {
    fn next_id(&mut self) -> u64 {
        self.id_allocator += 1;
        self.id_allocator
    }

    fn clear_uncommitted(&mut self, term: u64) {
        for mut read in self.reads.drain(self.ready_cnt..) {
            for (_, cb) in read.cmds.drain(..) {
                apply::notify_stale_req(term, cb);
            }
        }
    }
}

/// The returned states of the peer after checking whether it is stale
#[derive(Debug)]
pub enum StaleState {
    Valid,
    ToValidate,
}

pub struct ProposalMeta {
    pub index: u64,
    pub term: u64,
    /// `renew_lease_time` contains the last time when a peer starts to renew lease.
    pub renew_lease_time: Option<Timespec>,
}

#[derive(Default)]
struct ProposalQueue {
    queue: VecDeque<ProposalMeta>,
}

impl ProposalQueue {
    fn pop(&mut self, term: u64) -> Option<ProposalMeta> {
        self.queue.pop_front().and_then(|meta| {
            if meta.term > term {
                self.queue.push_front(meta);
                return None;
            }
            Some(meta)
        })
    }

    fn push(&mut self, meta: ProposalMeta) {
        self.queue.push_back(meta);
    }

    fn clear(&mut self) {
        self.queue.clear();
    }
}

pub struct ReadyContext<'a, T: 'a> {
    pub kv_wb: WriteBatch,
    pub raft_wb: WriteBatch,
    pub sync_log: bool,
    pub metrics: &'a mut RaftMetrics,
    pub trans: &'a T,
    pub ready_res: Vec<(Ready, InvokeContext)>,
}

impl<'a, T> ReadyContext<'a, T> {
    pub fn new(metrics: &'a mut RaftMetrics, t: &'a T, cap: usize) -> ReadyContext<'a, T> {
        ReadyContext {
            kv_wb: WriteBatch::new(),
            raft_wb: WriteBatch::with_capacity(DEFAULT_APPEND_WB_SIZE),
            sync_log: false,
            metrics: metrics,
            trans: t,
            ready_res: Vec::with_capacity(cap),
        }
    }
}

// TODO: make sure received entries are not corrupted
// If this happens, TiKV will panic and can't recover without extra effort.
#[inline]
pub fn parse_data_at<T: Message + MessageStatic>(data: &[u8], index: u64, tag: &str) -> T {
    protobuf::parse_from_bytes::<T>(data).unwrap_or_else(|e| {
        panic!("{} data is corrupted at {}: {:?}", tag, index, e);
    })
}

pub struct ConsistencyState {
    pub last_check_time: Instant,
    // (computed_result_or_to_be_verified, index, hash)
    pub index: u64,
    pub hash: Vec<u8>,
}

enum RequestPolicy {
    // Handle the no op request.
    Nop,
    // Handle the read request directly without dispatch.
    ReadLocal,
    // Handle the read request via raft's SafeReadIndex mechanism.
    ReadIndex,
    ProposeNormal,
    ProposeTransferLeader,
    ProposeConfChange,
}

#[derive(Default, Clone)]
pub struct PeerStat {
    pub written_bytes: u64,
    pub written_keys: u64,
}

pub struct Peer {
    kv_engine: Arc<DB>,
    raft_engine: Arc<DB>,
    cfg: Rc<Config>,
    peer_cache: RefCell<FlatMap<u64, metapb::Peer>>,
    pub peer: metapb::Peer,
    region_id: u64,
    pub raft_group: RawNode<PeerStorage>,
    proposals: ProposalQueue,
    apply_proposals: Vec<Proposal>,
    pending_reads: ReadIndexQueue,
    // Record the last instant of each peer's heartbeat response.
    pub peer_heartbeats: FlatMap<u64, Instant>,
    coprocessor_host: Arc<CoprocessorHost>,
    /// an inaccurate difference in region size since last reset.
    pub size_diff_hint: u64,
    /// delete keys' count since last reset.
    pub delete_keys_hint: u64,
    /// approximate region size.
    pub approximate_size: Option<u64>,

    pub consistency_state: ConsistencyState,

    pub tag: String,

    // Index of last scheduled committed raft log.
    pub last_applying_idx: u64,
    pub last_compacted_idx: u64,
    // Approximate size of logs that is applied but not compacted yet.
    pub raft_log_size_hint: u64,
    // When entry exceed max size, reject to propose the entry.
    pub raft_entry_max_size: u64,

    apply_scheduler: Scheduler<ApplyTask>,

    pub pending_remove: bool,

    marked_to_be_checked: bool,

    leader_missing_time: Option<Instant>,

    leader_lease: Lease,

    // If a snapshot is being applied asynchronously, messages should not be sent.
    pending_messages: Vec<eraftpb::Message>,

    pub peer_stat: PeerStat,
}

impl Peer {
    // If we create the peer actively, like bootstrap/split/merge region, we should
    // use this function to create the peer. The region must contain the peer info
    // for this store.
    pub fn create<T, C>(store: &mut Store<T, C>, region: &metapb::Region) -> Result<Peer> {
        let store_id = store.store_id();
        let peer_id = match util::find_peer(region, store_id) {
            None => {
                return Err(box_err!(
                    "find no peer for store {} in region {:?}",
                    store_id,
                    region
                ))
            }
            Some(peer) => peer.get_id(),
        };

        info!(
            "[region {}] create peer with id {}",
            region.get_id(),
            peer_id
        );
        Peer::new(store, region, peer_id)
    }

    // The peer can be created from another node with raft membership changes, and we only
    // know the region_id and peer_id when creating this replicated peer, the region info
    // will be retrieved later after applying snapshot.
    pub fn replicate<T, C>(store: &mut Store<T, C>, region_id: u64, peer_id: u64) -> Result<Peer> {
        // We will remove tombstone key when apply snapshot
        info!("[region {}] replicate peer with id {}", region_id, peer_id);

        let mut region = metapb::Region::new();
        region.set_id(region_id);
        Peer::new(store, &region, peer_id)
    }

    fn new<T, C>(store: &mut Store<T, C>, region: &metapb::Region, peer_id: u64) -> Result<Peer> {
        if peer_id == raft::INVALID_ID {
            return Err(box_err!("invalid peer id"));
        }

        let cfg = store.config();

        let store_id = store.store_id();
        let sched = store.snap_scheduler();
        let peer_cache = FlatMap::default();
        let tag = format!("[region {}] {}", region.get_id(), peer_id);

        let ps = PeerStorage::new(
            store.kv_engine(),
            store.raft_engine(),
            region,
            sched,
            tag.clone(),
            store.entry_cache_metries.clone(),
        )?;

        let applied_index = ps.applied_index();

        let raft_cfg = raft::Config {
            id: peer_id,
            peers: vec![],
            election_tick: cfg.raft_election_timeout_ticks,
            heartbeat_tick: cfg.raft_heartbeat_ticks,
            max_size_per_msg: cfg.raft_max_size_per_msg.0,
            max_inflight_msgs: cfg.raft_max_inflight_msgs,
            applied: applied_index,
            check_quorum: true,
            tag: tag.clone(),
            skip_bcast_commit: true,
            ..Default::default()
        };

        let raft_group = RawNode::new(&raft_cfg, ps, &[])?;

        let mut peer = Peer {
            kv_engine: store.kv_engine(),
            raft_engine: store.raft_engine(),
            peer: util::new_peer(store_id, peer_id),
            region_id: region.get_id(),
            raft_group: raft_group,
            proposals: Default::default(),
            apply_proposals: vec![],
            pending_reads: Default::default(),
            peer_cache: RefCell::new(peer_cache),
            peer_heartbeats: FlatMap::default(),
            coprocessor_host: store.coprocessor_host.clone(),
            size_diff_hint: 0,
            delete_keys_hint: 0,
            approximate_size: None,
            apply_scheduler: store.apply_scheduler(),
            pending_remove: false,
            marked_to_be_checked: false,
            leader_missing_time: Some(Instant::now()),
            tag: tag,
            last_applying_idx: applied_index,
            last_compacted_idx: 0,
            consistency_state: ConsistencyState {
                last_check_time: Instant::now(),
                index: INVALID_INDEX,
                hash: vec![],
            },
            raft_log_size_hint: 0,
            raft_entry_max_size: cfg.raft_entry_max_size.0,
            leader_lease: Lease::new(cfg.raft_store_max_leader_lease()),
            cfg: cfg,
            pending_messages: vec![],
            peer_stat: PeerStat::default(),
        };

        // If this region has only one peer and I am the one, campaign directly.
        if region.get_peers().len() == 1 && region.get_peers()[0].get_store_id() == store_id {
            peer.raft_group.campaign()?;
        }

        Ok(peer)
    }

    #[inline]
    fn next_proposal_index(&self) -> u64 {
        self.raft_group.raft.raft_log.last_index() + 1
    }

    pub fn mark_to_be_checked(&mut self, pending_raft_groups: &mut HashSet<u64>) {
        if !self.marked_to_be_checked {
            self.marked_to_be_checked = true;
            pending_raft_groups.insert(self.region_id);
        }
    }

    pub fn maybe_destroy(&mut self) -> Option<DestroyPeerJob> {
        let initialized = self.get_store().is_initialized();
        let async_remove = if self.is_applying_snapshot() {
            if !self.mut_store().cancel_applying_snap() {
                info!(
                    "{} Stale peer {} is applying snapshot, will destroy next \
                     time.",
                    self.tag,
                    self.peer_id()
                );
                return None;
            }
            // There is no tasks in apply worker.
            false
        } else {
            initialized
        };
        self.pending_remove = true;
        Some(DestroyPeerJob {
            async_remove: async_remove,
            initialized: initialized,
            region_id: self.region_id,
            peer: self.peer.clone(),
        })
    }

    pub fn destroy(&mut self) -> Result<()> {
        let t = Instant::now();

        let region = self.get_store().get_region().clone();
        info!("{} begin to destroy", self.tag);

        // Set Tombstone state explicitly
        let kv_wb = WriteBatch::new();
        let raft_wb = WriteBatch::new();
        self.mut_store().clear_meta(&kv_wb, &raft_wb)?;
        write_peer_state(&self.kv_engine, &kv_wb, &region, PeerState::Tombstone)?;
        // write kv rocksdb first in case of restart happen between two write
        let mut write_opts = WriteOptions::new();
        write_opts.set_sync(self.cfg.sync_log);
        self.kv_engine.write_opt(kv_wb, &write_opts)?;
        self.raft_engine.write_opt(raft_wb, &write_opts)?;

        if self.get_store().is_initialized() {
            // If we meet panic when deleting data and raft log, the dirty data
            // will be cleared by a newer snapshot applying or restart.
            if let Err(e) = self.get_store().clear_data() {
                error!("{} failed to schedule clear data task: {:?}", self.tag, e);
            }
        }

        for mut read in self.pending_reads.reads.drain(..) {
            for (_, cb) in read.cmds.drain(..) {
                apply::notify_req_region_removed(region.get_id(), cb);
            }
        }

        for proposal in self.apply_proposals.drain(..) {
            apply::notify_req_region_removed(region.get_id(), proposal.cb);
        }

        info!("{} destroy itself, takes {:?}", self.tag, t.elapsed());

        Ok(())
    }

    pub fn is_initialized(&self) -> bool {
        self.get_store().is_initialized()
    }

    pub fn kv_engine(&self) -> Arc<DB> {
        self.kv_engine.clone()
    }

    pub fn raft_engine(&self) -> Arc<DB> {
        self.raft_engine.clone()
    }

    pub fn region(&self) -> &metapb::Region {
        self.get_store().get_region()
    }

    pub fn peer_id(&self) -> u64 {
        self.peer.get_id()
    }

    pub fn get_raft_status(&self) -> raft::Status {
        self.raft_group.status()
    }

    pub fn leader_id(&self) -> u64 {
        self.raft_group.raft.leader_id
    }

    pub fn is_leader(&self) -> bool {
        self.raft_group.raft.state == StateRole::Leader
    }

    #[inline]
    pub fn get_store(&self) -> &PeerStorage {
        self.raft_group.get_store()
    }

    #[inline]
    pub fn mut_store(&mut self) -> &mut PeerStorage {
        self.raft_group.mut_store()
    }

    #[inline]
    pub fn is_applying_snapshot(&self) -> bool {
        self.get_store().is_applying_snapshot()
    }

    #[inline]
    pub fn has_pending_snapshot(&self) -> bool {
        self.raft_group.get_snap().is_some()
    }

    fn add_ready_metric(&self, ready: &Ready, metrics: &mut RaftReadyMetrics) {
        metrics.message += ready.messages.len() as u64;
        metrics.commit += ready
            .committed_entries
            .as_ref()
            .map_or(0, |v| v.len() as u64);
        metrics.append += ready.entries.len() as u64;

        if !raft::is_empty_snap(&ready.snapshot) {
            metrics.snapshot += 1;
        }
    }

    #[inline]
    fn send<T, I>(&mut self, trans: &T, msgs: I, metrics: &mut RaftMessageMetrics) -> Result<()>
    where
        T: Transport,
        I: IntoIterator<Item = eraftpb::Message>,
    {
        for msg in msgs {
            let msg_type = msg.get_msg_type();

            self.send_raft_message(msg, trans)?;

            match msg_type {
                MessageType::MsgAppend => metrics.append += 1,
                MessageType::MsgAppendResponse => metrics.append_resp += 1,
                MessageType::MsgRequestVote => metrics.vote += 1,
                MessageType::MsgRequestVoteResponse => metrics.vote_resp += 1,
                MessageType::MsgSnapshot => metrics.snapshot += 1,
                MessageType::MsgHeartbeat => metrics.heartbeat += 1,
                MessageType::MsgHeartbeatResponse => metrics.heartbeat_resp += 1,
                MessageType::MsgTransferLeader => metrics.transfer_leader += 1,
                MessageType::MsgTimeoutNow => {
                    // After a leader transfer procedure is triggered, the lease for
                    // the old leader may be expired earlier than usual, since a new leader
                    // may be elected and the old leader doesn't step down due to
                    // network partition from the new leader.
                    // For lease safety during leader transfer, transit `leader_lease`
                    // to suspect.
                    self.leader_lease.suspect(monotonic_raw_now());

                    metrics.timeout_now += 1;
                }
                _ => {}
            }
        }
        Ok(())
    }

    pub fn step(&mut self, m: eraftpb::Message) -> Result<()> {
        if self.is_leader() && m.get_from() != INVALID_ID {
            self.peer_heartbeats.insert(m.get_from(), Instant::now());
        }
        self.raft_group.step(m)?;
        Ok(())
    }

    pub fn check_peers(&mut self) {
        if !self.is_leader() {
            self.peer_heartbeats.clear();
            return;
        }

        if self.peer_heartbeats.len() == self.region().get_peers().len() {
            return;
        }

        // Insert heartbeats in case that some peers never response heartbeats.
        for peer in self.region().get_peers().to_owned() {
            self.peer_heartbeats
                .entry(peer.get_id())
                .or_insert_with(Instant::now);
        }
    }

    pub fn collect_down_peers(&self, max_duration: Duration) -> Vec<PeerStats> {
        let mut down_peers = Vec::new();
        for p in self.region().get_peers() {
            if p.get_id() == self.peer.get_id() {
                continue;
            }
            if let Some(instant) = self.peer_heartbeats.get(&p.get_id()) {
                if instant.elapsed() >= max_duration {
                    let mut stats = PeerStats::new();
                    stats.set_peer(p.clone());
                    stats.set_down_seconds(instant.elapsed().as_secs());
                    down_peers.push(stats);
                }
            }
        }
        down_peers
    }

    pub fn collect_pending_peers(&self) -> Vec<metapb::Peer> {
        let mut pending_peers = Vec::with_capacity(self.region().get_peers().len());
        let status = self.raft_group.status();
        let truncated_idx = self.get_store().truncated_index();
        for (id, progress) in status.progress {
            if id == self.peer.get_id() {
                continue;
            }
            if progress.matched < truncated_idx {
                if let Some(p) = self.get_peer_from_cache(id) {
                    pending_peers.push(p);
                }
            }
        }
        pending_peers
    }

    pub fn check_stale_state(&mut self, d: Duration) -> StaleState {
        // Updates the `leader_missing_time` according to the current state.
        if self.leader_id() == raft::INVALID_ID {
            if self.leader_missing_time.is_none() {
                self.leader_missing_time = Some(Instant::now())
            }
        } else if self.is_initialized() {
            // A peer is considered as in the leader missing state if it's uninitialized or
            // if it's initialized but is isolated from its leader.
            // For an uninitialized peer, even if its leader sends heartbeats to it,
            // it cannot successfully receive the snapshot from the leader and apply the snapshot.
            // The raft state machine cannot work in an uninitialized peer to detect
            // if the leader is working.
            self.leader_missing_time = None
        }

        // Checks whether the current peer is stale.
        let duration = match self.leader_missing_time {
            Some(t) => t.elapsed(),
            None => Duration::new(0, 0),
        };
        if duration >= d {
            // Resets the `leader_missing_time` to avoid sending the same tasks to
            // PD worker continuously during the leader missing timeout.
            self.leader_missing_time = None;
            return StaleState::ToValidate;
        }
        StaleState::Valid
    }

    fn on_role_changed(&mut self, ready: &Ready, worker: &FutureWorker<PdTask>) {
        // Update leader lease when the Raft state changes.
        if let Some(ref ss) = ready.ss {
            match ss.raft_state {
                StateRole::Leader => {
                    // The local read can only be performed after a new leader has applied
                    // the first empty entry on its term. After that the lease expiring time
                    // should be updated to
                    //   send_to_quorum_ts + max_lease
                    // as the comments in `Lease` explain.
                    // It is recommended to update the lease expiring time right after
                    // this peer becomes leader because it's more convenient to do it here and
                    // it has no impact on the correctness.
                    self.renew_leader_lease(monotonic_raw_now());
                    debug!(
                        "{} becomes leader and lease expired time is {:?}",
                        self.tag,
                        self.leader_lease
                    );
                    self.heartbeat_pd(worker)
                }
                StateRole::Follower => {
                    self.leader_lease.expire();
                }
                _ => {}
            }
            self.coprocessor_host
                .on_role_change(self.region(), ss.raft_state);
        }
    }

    #[inline]
    pub fn ready_to_handle_pending_snap(&self) -> bool {
        // If apply worker is still working, written apply state may be overwritten
        // by apply worker. So we have to wait here.
        // Please note that committed_index can't be used here. When applying a snapshot,
        // a stale heartbeat can make the leader think follower has already applied
        // the snapshot, and send remaining log entries, which may increase committed_index.
        // TODO: add more test
        self.last_applying_idx == self.get_store().applied_index()
    }

    #[inline]
    pub fn ready_to_handle_read(&self) -> bool {
        // If applied_index_term isn't equal to current term, there may be some values that are not
        // applied by this leader yet but the old leader.
        self.get_store().applied_index_term == self.term()
    }

    pub fn take_apply_proposals(&mut self) -> Option<RegionProposal> {
        if self.apply_proposals.is_empty() {
            return None;
        }

        let proposals = mem::replace(&mut self.apply_proposals, vec![]);
        let region_proposal = RegionProposal::new(self.peer_id(), self.region_id, proposals);
        Some(region_proposal)
    }

    pub fn handle_raft_ready_append<T: Transport>(
        &mut self,
        ctx: &mut ReadyContext<T>,
        worker: &FutureWorker<PdTask>,
    ) {
        self.marked_to_be_checked = false;
        if self.pending_remove {
            return;
        }
        if self.mut_store().check_applying_snap() {
            // If we continue to handle all the messages, it may cause too many messages because
            // leader will send all the remaining messages to this follower, which can lead
            // to full message queue under high load.
            debug!(
                "{} still applying snapshot, skip further handling.",
                self.tag
            );
            return;
        }

        if !self.pending_messages.is_empty() {
            fail_point!("raft_before_follower_send");
            let messages = mem::replace(&mut self.pending_messages, vec![]);
            self.send(ctx.trans, messages, &mut ctx.metrics.message)
                .unwrap_or_else(|e| {
                    warn!("{} clear snapshot pending messages err {:?}", self.tag, e);
                });
        }

        if self.has_pending_snapshot() && !self.ready_to_handle_pending_snap() {
            debug!(
                "{} [apply_idx: {}, last_applying_idx: {}] is not ready to apply snapshot.",
                self.tag,
                self.get_store().applied_index(),
                self.last_applying_idx
            );
            return;
        }

        if !self.raft_group
            .has_ready_since(Some(self.last_applying_idx))
        {
            return;
        }

        debug!("{} handle raft ready", self.tag);

        let mut ready = self.raft_group.ready_since(self.last_applying_idx);

        self.on_role_changed(&ready, worker);

        self.add_ready_metric(&ready, &mut ctx.metrics.ready);

        // The leader can write to disk and replicate to the followers concurrently
        // For more details, check raft thesis 10.2.1.
        if self.is_leader() {
            fail_point!("raft_before_leader_send");
            let msgs = ready.messages.drain(..);
            self.send(ctx.trans, msgs, &mut ctx.metrics.message)
                .unwrap_or_else(|e| {
                    // We don't care that the message is sent failed, so here just log this error.
                    warn!("{} leader send messages err {:?}", self.tag, e);
                });
        }

        let invoke_ctx = match self.mut_store().handle_raft_ready(ctx, &ready) {
            Ok(r) => r,
            Err(e) => {
                // We may have written something to writebatch and it can't be reverted, so has
                // to panic here.
                panic!("{} failed to handle raft ready: {:?}", self.tag, e);
            }
        };

        ctx.ready_res.push((ready, invoke_ctx));
    }

    pub fn post_raft_ready_append<T: Transport>(
        &mut self,
        metrics: &mut RaftMetrics,
        trans: &T,
        ready: &mut Ready,
        invoke_ctx: InvokeContext,
    ) -> Option<ApplySnapResult> {
        if invoke_ctx.has_snapshot() {
            // When apply snapshot, there is no log applied and not compacted yet.
            self.raft_log_size_hint = 0;
        }

        let apply_snap_result = self.mut_store().post_ready(invoke_ctx);

        if !self.is_leader() {
            fail_point!("raft_before_follower_send");
            if self.is_applying_snapshot() {
                self.pending_messages = mem::replace(&mut ready.messages, vec![]);
            } else {
                self.send(trans, ready.messages.drain(..), &mut metrics.message)
                    .unwrap_or_else(|e| {
                        warn!("{} follower send messages err {:?}", self.tag, e);
                    });
            }
        }

        if apply_snap_result.is_some() {
            let reg = ApplyTask::register(self);
            self.apply_scheduler.schedule(reg).unwrap();
        }

        apply_snap_result
    }

    pub fn handle_raft_ready_apply(&mut self, mut ready: Ready, apply_tasks: &mut Vec<Apply>) {
        // Call `handle_raft_committed_entries` directly here may lead to inconsistency.
        // In some cases, there will be some pending committed entries when applying a
        // snapshot. If we call `handle_raft_committed_entries` directly, these updates
        // will be written to disk. Because we apply snapshot asynchronously, so these
        // updates will soon be removed. But the soft state of raft is still be updated
        // in memory. Hence when handle ready next time, these updates won't be included
        // in `ready.committed_entries` again, which will lead to inconsistency.
        if self.is_applying_snapshot() {
            // Snapshot's metadata has been applied.
            self.last_applying_idx = self.get_store().truncated_index();
        } else {
            let committed_entries = ready.committed_entries.take().unwrap();
            // leader needs to update lease.
            let mut to_be_updated = self.is_leader();
            if !to_be_updated {
                // It's not leader anymore, we are safe to clear proposals. If it becomes leader
                // again, the lease should be updated when election is finished, old proposals
                // have no effect.
                self.proposals.clear();
            }
            for entry in committed_entries.iter().rev() {
                // raft meta is very small, can be ignored.
                self.raft_log_size_hint += entry.get_data().len() as u64;
                if to_be_updated {
                    to_be_updated = !self.maybe_update_lease(entry);
                }
            }
            if !committed_entries.is_empty() {
                self.last_applying_idx = committed_entries.last().unwrap().get_index();
                apply_tasks.push(Apply::new(self.region_id, self.term(), committed_entries));
            }
        }

        self.apply_reads(&ready);

        self.raft_group.advance_append(ready);
        if self.is_applying_snapshot() {
            // Because we only handle raft ready when not applying snapshot, so following
            // line won't be called twice for the same snapshot.
            self.raft_group.advance_apply(self.last_applying_idx);
        }
    }

    fn apply_reads(&mut self, ready: &Ready) {
        let mut propose_time = None;
        if self.ready_to_handle_read() {
            for state in &ready.read_states {
                let mut read = self.pending_reads.reads.pop_front().unwrap();
                assert_eq!(state.request_ctx.as_slice(), read.binary_id());
                for (req, cb) in read.cmds.drain(..) {
                    // TODO: we should add test case that a split happens before pending
                    // read-index is handled. To do this we need to control async-apply
                    // procedure precisely.
                    cb.invoke_read(self.handle_read(req));
                }
                propose_time = Some(read.renew_lease_time);
            }
        } else {
            for state in &ready.read_states {
                let read = &self.pending_reads.reads[self.pending_reads.ready_cnt];
                assert_eq!(state.request_ctx.as_slice(), read.binary_id());
                self.pending_reads.ready_cnt += 1;
                propose_time = Some(read.renew_lease_time);
            }
        }

        // Note that only after handle read_states can we identify what requests are
        // actually stale.
        if ready.ss.is_some() {
            let term = self.term();
            // all uncommitted reads will be dropped silently in raft.
            self.pending_reads.clear_uncommitted(term);
        }

        if let Some(propose_time) = propose_time {
            // `propose_time` is a placeholder, here cares about `Suspect` only,
            // and if it is in `Suspect` phase, the actual timestamp is useless.
            if self.leader_lease.inspect(Some(propose_time)) == LeaseState::Suspect {
                return;
            }
            self.renew_leader_lease(propose_time);
        }
    }

    pub fn post_apply(
        &mut self,
        res: &ApplyRes,
        groups: &mut HashSet<u64>,
        store_stat: &mut StoreStat,
    ) {
        if self.is_applying_snapshot() {
            panic!("{} should not applying snapshot.", self.tag);
        }

        let has_split = res.exec_res.iter().any(|e| match *e {
            ExecResult::SplitRegion { .. } => true,
            _ => false,
        });

        self.raft_group
            .advance_apply(res.apply_state.get_applied_index());
        self.mut_store().apply_state = res.apply_state.clone();
        self.mut_store().applied_index_term = res.applied_index_term;
        self.peer_stat.written_keys += res.metrics.written_keys;
        self.peer_stat.written_bytes += res.metrics.written_bytes;
        store_stat.engine_total_bytes_written += res.metrics.written_bytes;
        store_stat.engine_total_keys_written += res.metrics.written_keys;

        let diff = if has_split {
            self.delete_keys_hint = res.metrics.delete_keys_hint;
            res.metrics.size_diff_hint
        } else {
            self.delete_keys_hint += res.metrics.delete_keys_hint;
            self.size_diff_hint as i64 + res.metrics.size_diff_hint
        };
        self.size_diff_hint = cmp::max(diff, 0) as u64;

        if self.has_pending_snapshot() && self.ready_to_handle_pending_snap() {
            self.mark_to_be_checked(groups);
        }

        if self.pending_reads.ready_cnt > 0 && self.ready_to_handle_read() {
            for _ in 0..self.pending_reads.ready_cnt {
                let mut read = self.pending_reads.reads.pop_front().unwrap();
                for (req, cb) in read.cmds.drain(..) {
                    cb.invoke_read(self.handle_read(req));
                }
            }
            self.pending_reads.ready_cnt = 0;
        }
    }

    fn renew_leader_lease(&mut self, ts: Timespec) {
        // A nonleader peer should never has leader lease.
        if !self.is_leader() {
            return;
        }
        self.leader_lease.renew(ts);
    }

    /// Try to update lease.
    ///
    /// If the it can make sure that its lease is the latest lease, returns true.
    fn maybe_update_lease(&mut self, entry: &eraftpb::Entry) -> bool {
        let propose_time = match self.find_propose_time(entry.get_index(), entry.get_term()) {
            Some(t) => t,
            _ => return false,
        };

        self.renew_leader_lease(propose_time);

        true
    }

    pub fn maybe_campaign(
        &mut self,
        last_peer: &Peer,
        pending_raft_groups: &mut HashSet<u64>,
    ) -> bool {
        if self.region().get_peers().len() <= 1 {
            // The peer campaigned when it was created, no need to do it again.
            return false;
        }

        if !last_peer.is_leader() {
            return false;
        }

        // If last peer is the leader of the region before split, it's intuitional for
        // it to become the leader of new split region.
        let _ = self.raft_group.campaign();
        self.mark_to_be_checked(pending_raft_groups);

        true
    }

    fn find_propose_time(&mut self, index: u64, term: u64) -> Option<Timespec> {
        while let Some(meta) = self.proposals.pop(term) {
            if meta.index == index && meta.term == term {
                return Some(meta.renew_lease_time.unwrap());
            }
        }
        None
    }

    /// Propose a request.
    ///
    /// Return true means the request has been proposed successfully.
    pub fn propose(
        &mut self,
        cb: Callback,
        req: RaftCmdRequest,
        mut err_resp: RaftCmdResponse,
        metrics: &mut RaftProposeMetrics,
    ) -> bool {
        if self.pending_remove {
            return false;
        }

        metrics.all += 1;

        let mut is_conf_change = false;

        let res = match self.get_handle_policy(&req) {
            Ok(RequestPolicy::Nop) => {
                cb.invoke_with_response(err_resp);
                return false;
            }
            Ok(RequestPolicy::ReadLocal) => {
                self.read_local(req, cb, metrics);
                return false;
            }
            Ok(RequestPolicy::ReadIndex) => return self.read_index(req, cb, metrics),
            Ok(RequestPolicy::ProposeNormal) => self.propose_normal(req, metrics),
            Ok(RequestPolicy::ProposeTransferLeader) => {
                return self.propose_transfer_leader(req, cb, metrics)
            }
            Ok(RequestPolicy::ProposeConfChange) => {
                is_conf_change = true;
                self.propose_conf_change(req, metrics)
            }
            Err(e) => Err(e),
        };

        match res {
            Err(e) => {
                cmd_resp::bind_error(&mut err_resp, e);
                cb.invoke_with_response(err_resp);
                false
            }
            Ok(idx) => {
                let meta = ProposalMeta {
                    index: idx,
                    term: self.term(),
                    renew_lease_time: None,
                };
                self.post_propose(meta, is_conf_change, cb);
                true
            }
        }
    }

    /// Propose a snapshot request. Note that the `None` response means
    /// it requires the peer to perform a read-index. The request never
    /// be actual proposed to other nodes.
    pub fn propose_snapshot(
        &mut self,
        req: RaftCmdRequest,
        metrics: &mut RaftProposeMetrics,
    ) -> Option<ReadResponse> {
        if self.pending_remove {
            let mut response = RaftCmdResponse::new();
            cmd_resp::bind_error(&mut response, box_err!("peer is pending remove"));
            let snapshot = None;
            return Some(ReadResponse { response, snapshot });
        }
        metrics.all += 1;

        // TODO: deny non-snapshot request.

        match self.get_handle_policy(&req) {
            Ok(RequestPolicy::ReadLocal) => {
                metrics.local_read += 1;
                Some(self.handle_read(req))
            }
            // require to propose again, and use the `propose` above.
            Ok(RequestPolicy::ReadIndex) => None,
            Ok(_) => unreachable!(),
            Err(e) => {
                let mut response = cmd_resp::new_error(e);
                cmd_resp::bind_term(&mut response, self.term());
                let snapshot = None;
                Some(ReadResponse { response, snapshot })
            }
        }
    }

    fn post_propose(&mut self, mut meta: ProposalMeta, is_conf_change: bool, cb: Callback) {
        // Try to renew leader lease on every consistent read/write request.
        meta.renew_lease_time = Some(monotonic_raw_now());

        let p = Proposal::new(is_conf_change, meta.index, meta.term, cb);
        self.apply_proposals.push(p);

        self.proposals.push(meta);
    }

    fn get_handle_policy(&mut self, req: &RaftCmdRequest) -> Result<RequestPolicy> {
        if req.has_admin_request() {
            if apply::get_change_peer_cmd(req).is_some() {
                return Ok(RequestPolicy::ProposeConfChange);
            }
            if get_transfer_leader_cmd(req).is_some() {
                return Ok(RequestPolicy::ProposeTransferLeader);
            }
            return Ok(RequestPolicy::ProposeNormal);
        }

        if req.get_requests().is_empty() {
            return Ok(RequestPolicy::Nop);
        }

        let mut is_read = false;
        let mut is_write = false;
        for r in req.get_requests() {
            match r.get_cmd_type() {
                CmdType::Get | CmdType::Snap => is_read = true,
                CmdType::Delete | CmdType::Put | CmdType::DeleteRange => is_write = true,
                CmdType::Prewrite | CmdType::Invalid => {
                    return Err(box_err!(
                        "invalid cmd type {:?}, message maybe currupted",
                        r.get_cmd_type()
                    ));
                }
            }

            if is_read && is_write {
                return Err(box_err!("read and write can't be mixed in one batch."));
            }
        }

        if is_write {
            return Ok(RequestPolicy::ProposeNormal);
        }

        if (req.has_header() && req.get_header().get_read_quorum()) ||
            !self.raft_group.raft.in_lease()
        {
            return Ok(RequestPolicy::ReadIndex);
        }

        // If applied index's term is differ from current raft's term, leader transfer
        // must happened, if read locally, we may read old value.
        if self.get_store().applied_index_term != self.raft_group.raft.term {
            // TODO: add it in queue directly.
            return Ok(RequestPolicy::ReadIndex);
        }

        // Local read should be performed, if and only if leader is in lease.
        // None for now.
        match self.leader_lease.inspect(None) {
            LeaseState::Valid => return Ok(RequestPolicy::ReadLocal),
            LeaseState::Expired => {
                debug!(
                    "{} leader lease is expired: {:?}",
                    self.tag,
                    self.leader_lease
                );
                self.leader_lease.expire();
            }
            LeaseState::Suspect => (),
        }

        // Perform a consistent read to Raft quorum and try to renew the leader lease.
        Ok(RequestPolicy::ReadIndex)
    }

    /// Count the number of the healthy nodes.
    /// A node is healthy when
    /// 1. it's the leader of the Raft group, which has the latest logs
    /// 2. it's a follower, and it does not lag behind the leader a lot.
    ///    If a snapshot is involved between it and the Raft leader, it's not healthy since
    ///    it cannot works as a node in the quorum to receive replicating logs from leader.
    fn count_healthy_node(&self, progress: Values<u64, Progress>) -> usize {
        let mut healthy = 0;
        for pr in progress {
            if pr.matched >= self.get_store().truncated_index() {
                healthy += 1;
            }
        }
        healthy
    }

    /// Check whether it's safe to propose the specified conf change request.
    /// It's safe iff at least the quorum of the Raft group is still healthy
    /// right after that conf change is applied.
    /// Define the total number of nodes in current Raft cluster to be `total`.
    /// To ensure the above safety, if the cmd is
    /// 1. A `AddNode` request
    ///    Then at least '(total + 1)/2 + 1' nodes need to be up to date for now.
    /// 2. A `RemoveNode` request
    ///    Then at least '(total - 1)/2 + 1' other nodes (the node about to be removed is excluded)
    ///    need to be up to date for now. If 'allow_remove_leader' is false then
    ///    the peer to be removed should not be the leader.
    fn check_conf_change(&self, cmd: &RaftCmdRequest) -> Result<()> {
        let change_peer = apply::get_change_peer_cmd(cmd).unwrap();

        let change_type = change_peer.get_change_type();
        let peer = change_peer.get_peer();

        if change_type == ConfChangeType::RemoveNode && !self.cfg.allow_remove_leader &&
            peer.get_id() == self.peer_id()
        {
            warn!(
                "{} rejects remove leader request {:?}",
                self.tag,
                change_peer
            );
            return Err(box_err!("ignore remove leader"));
        }

        let mut status = self.raft_group.status();
        let total = status.progress.len();
        if total == 1 {
            // It's always safe if there is only one node in the cluster.
            return Ok(());
        }

        match change_type {
            ConfChangeType::AddNode => {
                status.progress.insert(peer.get_id(), Progress::default());
            }
            ConfChangeType::RemoveNode => {
                if status.progress.remove(&peer.get_id()).is_none() {
                    // It's always safe to remove a unexisting node.
                    return Ok(());
                }
            }
            ConfChangeType::AddLearnerNode => unimplemented!(),
        }
        let healthy = self.count_healthy_node(status.progress.values());
        let quorum_after_change = raft::quorum(status.progress.len());
        if healthy >= quorum_after_change {
            return Ok(());
        }

        PEER_ADMIN_CMD_COUNTER_VEC
            .with_label_values(&["conf_change", "reject_unsafe"])
            .inc();

        info!(
            "{} rejects unsafe conf change request {:?}, total {}, healthy {},  \
             quorum after change {}",
            self.tag,
            change_peer,
            total,
            healthy,
            quorum_after_change
        );
        Err(box_err!(
            "unsafe to perform conf change {:?}, total {}, healthy {}, quorum after \
             change {}",
            change_peer,
            total,
            healthy,
            quorum_after_change
        ))
    }

    fn transfer_leader(&mut self, peer: &metapb::Peer) {
        info!("{} transfer leader to {:?}", self.tag, peer);

        self.raft_group.transfer_leader(peer.get_id());
    }

    fn is_transfer_leader_allowed(&self, peer: &metapb::Peer) -> bool {
        let peer_id = peer.get_id();
        let status = self.raft_group.status();

        if !status.progress.contains_key(&peer_id) {
            return false;
        }

        for progress in status.progress.values() {
            if progress.state == ProgressState::Snapshot {
                return false;
            }
        }

        let last_index = self.get_store().last_index();
        last_index <= status.progress[&peer_id].matched + TRANSFER_LEADER_ALLOW_LOG_LAG
    }

    fn read_local(&mut self, req: RaftCmdRequest, cb: Callback, metrics: &mut RaftProposeMetrics) {
        metrics.local_read += 1;
        cb.invoke_read(self.handle_read(req))
    }

    fn read_index(
        &mut self,
        req: RaftCmdRequest,
        cb: Callback,
        metrics: &mut RaftProposeMetrics,
    ) -> bool {
        metrics.read_index += 1;

        let renew_lease_time = monotonic_raw_now();
        if let Some(read) = self.pending_reads.reads.back_mut() {
            if read.renew_lease_time + self.cfg.raft_store_max_leader_lease() > renew_lease_time {
                read.cmds.push((req, cb));
                return false;
            }
        }

        // Should we call pre_propose here?
        let last_pending_read_count = self.raft_group.raft.pending_read_count();
        let last_ready_read_count = self.raft_group.raft.ready_read_count();

        let id = self.pending_reads.next_id();
        let ctx: [u8; 8] = unsafe { mem::transmute(id) };
        self.raft_group.read_index(ctx.to_vec());

        let pending_read_count = self.raft_group.raft.pending_read_count();
        let ready_read_count = self.raft_group.raft.ready_read_count();

        if pending_read_count == last_pending_read_count &&
            ready_read_count == last_ready_read_count
        {
            // The message gets dropped silently, can't be handled anymore.
            apply::notify_stale_req(self.term(), cb);
            return false;
        }

        let mut v = MustConsumeVec::with_capacity("callback of index read", 1);
        v.push((req, cb));
        self.pending_reads.reads.push_back(ReadIndexRequest {
            id: id,
            cmds: v,
            renew_lease_time: renew_lease_time,
        });

        // TimeoutNow has been sent out, so we need to propose explicitly to
        // update leader lease.
<<<<<<< HEAD
        if self.leader_lease.inspect(Some(renew_lease_time)) == LeaseState::Suspect {
            let req = RaftCmdRequest::new();
            if let Ok(index) = self.propose_normal(req, metrics) {
                let meta = ProposalMeta {
                    index: index,
                    term: self.term(),
                    renew_lease_time: Some(renew_lease_time),
                };
                self.post_propose(meta, false, box |_| {});
            }
=======

        let req = RaftCmdRequest::new();
        if let Ok(index) = self.propose_normal(req, metrics) {
            let meta = ProposalMeta {
                index: index,
                term: self.term(),
                renew_lease_time: Some(renew_lease_time),
            };
            self.post_propose(meta, false, Callback::None);
>>>>>>> 1fff8cc8
        }

        true
    }

    fn propose_normal(
        &mut self,
        mut req: RaftCmdRequest,
        metrics: &mut RaftProposeMetrics,
    ) -> Result<u64> {
        metrics.normal += 1;

        // TODO: validate request for unexpected changes.
        self.coprocessor_host.pre_propose(self.region(), &mut req)?;
        let data = req.write_to_bytes()?;

        // TODO: use local histogram metrics
        PEER_PROPOSE_LOG_SIZE_HISTOGRAM.observe(data.len() as f64);

        if data.len() as u64 > self.raft_entry_max_size {
            error!("entry is too large, entry size {}", data.len());
            return Err(Error::RaftEntryTooLarge(self.region_id, data.len() as u64));
        }

        let sync_log = get_sync_log_from_request(&req);
        let propose_index = self.next_proposal_index();
        self.raft_group.propose(data, sync_log)?;
        if self.next_proposal_index() == propose_index {
            // The message is dropped silently, this usually due to leader absence
            // or transferring leader. Both cases can be considered as NotLeader error.
            return Err(Error::NotLeader(self.region_id, None));
        }

        Ok(propose_index)
    }

    // Return true to if the transfer leader request is accepted.
    fn propose_transfer_leader(
        &mut self,
        req: RaftCmdRequest,
        cb: Callback,
        metrics: &mut RaftProposeMetrics,
    ) -> bool {
        metrics.transfer_leader += 1;

        let transfer_leader = get_transfer_leader_cmd(&req).unwrap();
        let peer = transfer_leader.get_peer();

        let transferred = if self.is_transfer_leader_allowed(peer) {
            self.transfer_leader(peer);
            true
        } else {
            info!(
                "{} transfer leader message {:?} ignored directly",
                self.tag,
                req
            );
            false
        };

        // transfer leader command doesn't need to replicate log and apply, so we
        // return immediately. Note that this command may fail, we can view it just as an advice
        cb.invoke_with_response(make_transfer_leader_response());

        transferred
    }

    fn propose_conf_change(
        &mut self,
        req: RaftCmdRequest,
        metrics: &mut RaftProposeMetrics,
    ) -> Result<u64> {
        if self.raft_group.raft.pending_conf {
            info!("{} there is a pending conf change, try later", self.tag);
            return Err(box_err!(
                "{} there is a pending conf change, try later",
                self.tag
            ));
        }

        self.check_conf_change(&req)?;

        metrics.conf_change += 1;

        let data = req.write_to_bytes()?;

        // TODO: use local histogram metrics
        PEER_PROPOSE_LOG_SIZE_HISTOGRAM.observe(data.len() as f64);

        let change_peer = apply::get_change_peer_cmd(&req).unwrap();

        let mut cc = eraftpb::ConfChange::new();
        cc.set_change_type(change_peer.get_change_type());
        cc.set_node_id(change_peer.get_peer().get_id());
        cc.set_context(data);

        info!(
            "{} propose conf change {:?} peer {:?}",
            self.tag,
            cc.get_change_type(),
            cc.get_node_id()
        );

        let propose_index = self.next_proposal_index();
        self.raft_group.propose_conf_change(cc)?;
        if self.next_proposal_index() == propose_index {
            // The message is dropped silently, this usually due to leader absence
            // or transferring leader. Both cases can be considered as NotLeader error.
            return Err(Error::NotLeader(self.region_id, None));
        }

        Ok(propose_index)
    }

    fn handle_read(&mut self, req: RaftCmdRequest) -> ReadResponse {
        let mut resp = self.exec_read(&req).unwrap_or_else(|e| {
            match e {
                Error::StaleEpoch(..) => info!("{} stale epoch err: {:?}", self.tag, e),
                _ => error!("{} execute raft command err: {:?}", self.tag, e),
            }
            ReadResponse {
                response: cmd_resp::new_error(e),
                snapshot: None,
            }
        });

        cmd_resp::bind_term(&mut resp.response, self.term());
        resp
    }

    pub fn term(&self) -> u64 {
        self.raft_group.raft.term
    }

    pub fn stop(&mut self) {
        self.mut_store().cancel_applying_snap();
        for mut read in self.pending_reads.reads.drain(..) {
            read.cmds.clear();
        }
    }
}

pub fn check_epoch(region: &metapb::Region, req: &RaftCmdRequest) -> Result<()> {
    let (mut check_ver, mut check_conf_ver) = (false, false);
    if req.has_admin_request() {
        match req.get_admin_request().get_cmd_type() {
            AdminCmdType::CompactLog |
            AdminCmdType::InvalidAdmin |
            AdminCmdType::ComputeHash |
            AdminCmdType::VerifyHash => {}
            AdminCmdType::Split => check_ver = true,
            AdminCmdType::ChangePeer => check_conf_ver = true,
            AdminCmdType::TransferLeader => {
                check_ver = true;
                check_conf_ver = true;
            }
        };
    } else {
        // for get/set/delete, we don't care conf_version.
        check_ver = true;
    }

    if !check_ver && !check_conf_ver {
        return Ok(());
    }

    if !req.get_header().has_region_epoch() {
        return Err(box_err!("missing epoch!"));
    }

    let from_epoch = req.get_header().get_region_epoch();
    let latest_epoch = region.get_region_epoch();

    // should we use not equal here?
    if (check_conf_ver && from_epoch.get_conf_ver() < latest_epoch.get_conf_ver()) ||
        (check_ver && from_epoch.get_version() < latest_epoch.get_version())
    {
        debug!(
            "[region {}] received stale epoch {:?}, mime: {:?}",
            region.get_id(),
            from_epoch,
            latest_epoch
        );
        return Err(Error::StaleEpoch(
            format!(
                "latest_epoch of region {} is {:?}, but you \
                 sent {:?}",
                region.get_id(),
                latest_epoch,
                from_epoch
            ),
            vec![region.to_owned()],
        ));
    }

    Ok(())
}

impl Peer {
    pub fn insert_peer_cache(&mut self, peer: metapb::Peer) {
        self.peer_cache.borrow_mut().insert(peer.get_id(), peer);
    }

    pub fn remove_peer_from_cache(&mut self, peer_id: u64) {
        self.peer_cache.borrow_mut().remove(&peer_id);
    }

    pub fn get_peer_from_cache(&self, peer_id: u64) -> Option<metapb::Peer> {
        if let Some(peer) = self.peer_cache.borrow().get(&peer_id) {
            return Some(peer.clone());
        }

        // Try to find in region, if found, set in cache.
        for peer in self.get_store().get_region().get_peers() {
            if peer.get_id() == peer_id {
                self.peer_cache.borrow_mut().insert(peer_id, peer.clone());
                return Some(peer.clone());
            }
        }

        None
    }

    pub fn heartbeat_pd(&self, worker: &FutureWorker<PdTask>) {
        let task = PdTask::Heartbeat {
            region: self.region().clone(),
            peer: self.peer.clone(),
            down_peers: self.collect_down_peers(self.cfg.max_peer_down_duration.0),
            pending_peers: self.collect_pending_peers(),
            written_bytes: self.peer_stat.written_bytes,
            written_keys: self.peer_stat.written_keys,
            region_size: self.approximate_size,
        };
        if let Err(e) = worker.schedule(task) {
            error!("{} failed to notify pd: {}", self.tag, e);
        }
    }

    fn send_raft_message<T: Transport>(&mut self, msg: eraftpb::Message, trans: &T) -> Result<()> {
        let mut send_msg = RaftMessage::new();
        send_msg.set_region_id(self.region_id);
        // set current epoch
        send_msg.set_region_epoch(self.region().get_region_epoch().clone());

        let from_peer = self.peer.clone();

        let to_peer = match self.get_peer_from_cache(msg.get_to()) {
            Some(p) => p,
            None => {
                return Err(box_err!(
                    "failed to look up recipient peer {} in region {}",
                    msg.get_to(),
                    self.region_id
                ))
            }
        };

        let to_peer_id = to_peer.get_id();
        let to_store_id = to_peer.get_store_id();
        let msg_type = msg.get_msg_type();
        debug!(
            "{} send raft msg {:?}[size: {}] from {} to {}",
            self.tag,
            msg_type,
            msg.compute_size(),
            from_peer.get_id(),
            to_peer_id
        );

        send_msg.set_from_peer(from_peer);
        send_msg.set_to_peer(to_peer);

        // There could be two cases:
        // 1. Target peer already exists but has not established communication with leader yet
        // 2. Target peer is added newly due to member change or region split, but it's not
        //    created yet
        // For both cases the region start key and end key are attached in RequestVote and
        // Heartbeat message for the store of that peer to check whether to create a new peer
        // when receiving these messages, or just to wait for a pending region split to perform
        // later.
        if self.get_store().is_initialized() &&
            (msg_type == MessageType::MsgRequestVote ||
            // the peer has not been known to this leader, it may exist or not.
            (msg_type == MessageType::MsgHeartbeat && msg.get_commit() == INVALID_INDEX))
        {
            let region = self.region();
            send_msg.set_start_key(region.get_start_key().to_vec());
            send_msg.set_end_key(region.get_end_key().to_vec());
        }

        send_msg.set_message(msg);

        if let Err(e) = trans.send(send_msg) {
            warn!(
                "{} failed to send msg to {} in store {}, err: {:?}",
                self.tag,
                to_peer_id,
                to_store_id,
                e
            );

            // unreachable store
            self.raft_group.report_unreachable(to_peer_id);
            if msg_type == eraftpb::MessageType::MsgSnapshot {
                self.raft_group
                    .report_snapshot(to_peer_id, SnapshotStatus::Failure);
            }
        }

        Ok(())
    }

    fn exec_read(&mut self, req: &RaftCmdRequest) -> Result<ReadResponse> {
        check_epoch(self.region(), req)?;
        let mut snapshot = None;
        let requests = req.get_requests();
        let mut responses = Vec::with_capacity(requests.len());

        for req in requests {
            let cmd_type = req.get_cmd_type();
            let mut resp = match cmd_type {
                CmdType::Get => {
                    if snapshot.is_none() {
                        snapshot = Some(Snapshot::new(self.kv_engine.clone()));
                    }
                    apply::do_get(&self.tag, self.region(), snapshot.as_ref().unwrap(), req)?
                }
                CmdType::Snap => {
                    if snapshot.is_none() {
                        snapshot = Some(Snapshot::new(self.kv_engine.clone()));
                    }
                    apply::do_snap(self.region().to_owned())?
                }
                CmdType::Prewrite |
                CmdType::Put |
                CmdType::Delete |
                CmdType::DeleteRange |
                CmdType::Invalid => unreachable!(),
            };

            resp.set_cmd_type(cmd_type);

            responses.push(resp);
        }

        let mut response = RaftCmdResponse::new();
        response.set_responses(protobuf::RepeatedField::from_vec(responses));
        Ok(ReadResponse { response, snapshot })
    }
}

fn get_transfer_leader_cmd(msg: &RaftCmdRequest) -> Option<&TransferLeaderRequest> {
    if !msg.has_admin_request() {
        return None;
    }
    let req = msg.get_admin_request();
    if !req.has_transfer_leader() {
        return None;
    }

    Some(req.get_transfer_leader())
}

fn get_sync_log_from_request(msg: &RaftCmdRequest) -> bool {
    if msg.has_admin_request() {
        let req = msg.get_admin_request();
        return req.get_cmd_type() == AdminCmdType::ChangePeer ||
            req.get_cmd_type() == AdminCmdType::Split;
    }

    msg.get_header().get_sync_log()
}

fn make_transfer_leader_response() -> RaftCmdResponse {
    let mut response = AdminResponse::new();
    response.set_cmd_type(AdminCmdType::TransferLeader);
    response.set_transfer_leader(TransferLeaderResponse::new());
    let mut resp = RaftCmdResponse::new();
    resp.set_admin_response(response);
    resp
}<|MERGE_RESOLUTION|>--- conflicted
+++ resolved
@@ -46,12 +46,8 @@
 
 use super::store::{DestroyPeerJob, Store, StoreStat};
 use super::peer_storage::{write_peer_state, ApplySnapResult, InvokeContext, PeerStorage};
-<<<<<<< HEAD
 use super::util::{self, Lease, LeaseState};
 use super::msg::Callback;
-=======
-use super::util;
->>>>>>> 1fff8cc8
 use super::cmd_resp;
 use super::transport::Transport;
 use super::engine::Snapshot;
@@ -1326,7 +1322,6 @@
 
         // TimeoutNow has been sent out, so we need to propose explicitly to
         // update leader lease.
-<<<<<<< HEAD
         if self.leader_lease.inspect(Some(renew_lease_time)) == LeaseState::Suspect {
             let req = RaftCmdRequest::new();
             if let Ok(index) = self.propose_normal(req, metrics) {
@@ -1335,19 +1330,8 @@
                     term: self.term(),
                     renew_lease_time: Some(renew_lease_time),
                 };
-                self.post_propose(meta, false, box |_| {});
-            }
-=======
-
-        let req = RaftCmdRequest::new();
-        if let Ok(index) = self.propose_normal(req, metrics) {
-            let meta = ProposalMeta {
-                index: index,
-                term: self.term(),
-                renew_lease_time: Some(renew_lease_time),
-            };
-            self.post_propose(meta, false, Callback::None);
->>>>>>> 1fff8cc8
+                self.post_propose(meta, false, Callback::None);
+            }
         }
 
         true
