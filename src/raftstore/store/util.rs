// Copyright 2016 PingCAP, Inc.
//
// Licensed under the Apache License, Version 2.0 (the "License");
// you may not use this file except in compliance with the License.
// You may obtain a copy of the License at
//
//     http://www.apache.org/licenses/LICENSE-2.0
//
// Unless required by applicable law or agreed to in writing, software
// distributed under the License is distributed on an "AS IS" BASIS,
// See the License for the specific language governing permissions and
// limitations under the License.

use std::option::Option;
use std::sync::atomic::{AtomicU64, Ordering as AtomicOrdering};
use std::sync::Arc;
use std::{fmt, u64};

use kvproto::metapb;
use kvproto::raft_cmdpb::{AdminCmdType, RaftCmdRequest};
use protobuf::{self, Message};
use raft::eraftpb::{self, ConfChangeType, ConfState, MessageType};
use raft::INVALID_INDEX;
use time::{Duration, Timespec};

<<<<<<< HEAD
use crate::storage::{Key, CF_DEFAULT, CF_LOCK, CF_WRITE, LARGE_CFS};
use crate::util::rocksdb_util::{
    self, properties::RangeProperties, stats::get_range_entries_and_versions,
};
=======
use super::peer_storage;
use crate::raftstore::{Error, Result};
>>>>>>> 4a06994e
use crate::util::time::monotonic_raw_now;
use crate::util::{escape, Either};

pub fn find_peer(region: &metapb::Region, store_id: u64) -> Option<&metapb::Peer> {
    region
        .get_peers()
        .iter()
        .find(|&p| p.get_store_id() == store_id)
}

pub fn find_peer_mut(region: &mut metapb::Region, store_id: u64) -> Option<&mut metapb::Peer> {
    region
        .mut_peers()
        .iter_mut()
        .find(|p| p.get_store_id() == store_id)
}

pub fn remove_peer(region: &mut metapb::Region, store_id: u64) -> Option<metapb::Peer> {
    region
        .get_peers()
        .iter()
        .position(|x| x.get_store_id() == store_id)
        .map(|i| region.mut_peers().remove(i))
}

// a helper function to create peer easily.
pub fn new_peer(store_id: u64, peer_id: u64) -> metapb::Peer {
    let mut peer = metapb::Peer::new();
    peer.set_store_id(store_id);
    peer.set_id(peer_id);
    peer
}

// a helper function to create learner peer easily.
pub fn new_learner_peer(store_id: u64, peer_id: u64) -> metapb::Peer {
    let mut peer = new_peer(store_id, peer_id);
    peer.set_is_learner(true);
    peer
}

/// Check if key in region range (`start_key`, `end_key`).
pub fn check_key_in_region_exclusive(key: &[u8], region: &metapb::Region) -> Result<()> {
    let end_key = region.get_end_key();
    let start_key = region.get_start_key();
    if start_key < key && (key < end_key || end_key.is_empty()) {
        Ok(())
    } else {
        Err(Error::KeyNotInRegion(key.to_vec(), region.clone()))
    }
}

/// Check if key in region range [`start_key`, `end_key`].
pub fn check_key_in_region_inclusive(key: &[u8], region: &metapb::Region) -> Result<()> {
    let end_key = region.get_end_key();
    let start_key = region.get_start_key();
    if key >= start_key && (end_key.is_empty() || key <= end_key) {
        Ok(())
    } else {
        Err(Error::KeyNotInRegion(key.to_vec(), region.clone()))
    }
}

/// Check if key in region range [`start_key`, `end_key`).
pub fn check_key_in_region(key: &[u8], region: &metapb::Region) -> Result<()> {
    let end_key = region.get_end_key();
    let start_key = region.get_start_key();
    if key >= start_key && (end_key.is_empty() || key < end_key) {
        Ok(())
    } else {
        Err(Error::KeyNotInRegion(key.to_vec(), region.clone()))
    }
}

/// `is_first_vote_msg` checks `msg` is the first vote (or prevote) message or not. It's used for
/// when the message is received but there is no such region in `Store::region_peers` and the
/// region overlaps with others. In this case we should put `msg` into `pending_votes` instead of
/// create the peer.
#[inline]
pub fn is_first_vote_msg(msg: &eraftpb::Message) -> bool {
    match msg.get_msg_type() {
        MessageType::MsgRequestVote | MessageType::MsgRequestPreVote => {
            msg.get_term() == peer_storage::RAFT_INIT_LOG_TERM + 1
        }
        _ => false,
    }
}

#[inline]
pub fn is_vote_msg(msg: &eraftpb::Message) -> bool {
    let msg_type = msg.get_msg_type();
    msg_type == MessageType::MsgRequestVote || msg_type == MessageType::MsgRequestPreVote
}

/// `is_initial_msg` checks whether the `msg` can be used to initialize a new peer or not.
// There could be two cases:
// 1. Target peer already exists but has not established communication with leader yet
// 2. Target peer is added newly due to member change or region split, but it's not
//    created yet
// For both cases the region start key and end key are attached in RequestVote and
// Heartbeat message for the store of that peer to check whether to create a new peer
// when receiving these messages, or just to wait for a pending region split to perform
// later.
#[inline]
pub fn is_initial_msg(msg: &eraftpb::Message) -> bool {
    let msg_type = msg.get_msg_type();
    msg_type == MessageType::MsgRequestVote
        || msg_type == MessageType::MsgRequestPreVote
        // the peer has not been known to this leader, it may exist or not.
        || (msg_type == MessageType::MsgHeartbeat && msg.get_commit() == INVALID_INDEX)
}

const STR_CONF_CHANGE_ADD_NODE: &str = "AddNode";
const STR_CONF_CHANGE_REMOVE_NODE: &str = "RemoveNode";
const STR_CONF_CHANGE_ADDLEARNER_NODE: &str = "AddLearner";

pub fn conf_change_type_str(conf_type: eraftpb::ConfChangeType) -> &'static str {
    match conf_type {
        ConfChangeType::AddNode => STR_CONF_CHANGE_ADD_NODE,
        ConfChangeType::RemoveNode => STR_CONF_CHANGE_REMOVE_NODE,
        ConfChangeType::AddLearnerNode => STR_CONF_CHANGE_ADDLEARNER_NODE,
    }
}

<<<<<<< HEAD
// In our tests, we found that if the batch size is too large, running delete_all_in_range will
// reduce OLTP QPS by 30% ~ 60%. We found that 32K is a proper choice.
pub const MAX_DELETE_BATCH_SIZE: usize = 32 * 1024;

pub fn delete_all_in_range(
    db: &DB,
    start_key: &[u8],
    end_key: &[u8],
    use_delete_range: bool,
) -> Result<()> {
    if start_key >= end_key {
        return Ok(());
    }

    for cf in db.cf_names() {
        delete_all_in_range_cf(db, cf, start_key, end_key, use_delete_range)?;
    }

    Ok(())
}

pub fn delete_all_in_range_cf(
    db: &DB,
    cf: &str,
    start_key: &[u8],
    end_key: &[u8],
    use_delete_range: bool,
) -> Result<()> {
    let handle = rocksdb_util::get_cf_handle(db, cf)?;
    let mut wb = WriteBatch::new();
    // Since CF_LOCK is usually small, so using traditional way to cleanup.
    if use_delete_range && cf != CF_LOCK {
        if cf == CF_WRITE {
            let start = Key::from_encoded_slice(start_key).append_ts(u64::MAX);
            wb.delete_range_cf(handle, start.as_encoded(), end_key)?;
        } else {
            wb.delete_range_cf(handle, start_key, end_key)?;
        }
    } else {
        let iter_opt = IterOption::new(Some(start_key.to_vec()), Some(end_key.to_vec()), false);
        let mut it = db.new_iterator_cf(cf, iter_opt)?;
        it.seek(start_key.into());
        while it.valid() {
            wb.delete_cf(handle, it.key())?;
            if wb.data_size() >= MAX_DELETE_BATCH_SIZE {
                // Can't use write_without_wal here.
                // Otherwise it may cause dirty data when applying snapshot.
                db.write(wb)?;
                wb = WriteBatch::new();
            }

            if !it.next() {
                break;
            }
        }
    }

    if wb.count() > 0 {
        db.write(wb)?;
    }

    Ok(())
}

pub fn delete_all_files_in_range(db: &DB, start_key: &[u8], end_key: &[u8]) -> Result<()> {
    if start_key >= end_key {
        return Ok(());
    }

    for cf in db.cf_names() {
        let handle = rocksdb_util::get_cf_handle(db, cf)?;
        db.delete_files_in_range_cf(handle, start_key, end_key, false)?;
    }

    Ok(())
}

=======
>>>>>>> 4a06994e
// check whether epoch is staler than check_epoch.
pub fn is_epoch_stale(epoch: &metapb::RegionEpoch, check_epoch: &metapb::RegionEpoch) -> bool {
    epoch.get_version() < check_epoch.get_version()
        || epoch.get_conf_ver() < check_epoch.get_conf_ver()
}

pub fn check_region_epoch(
    req: &RaftCmdRequest,
    region: &metapb::Region,
    include_region: bool,
) -> Result<()> {
    let (mut check_ver, mut check_conf_ver) = (false, false);
    if !req.has_admin_request() {
        // for get/set/delete, we don't care conf_version.
        check_ver = true;
    } else {
        match req.get_admin_request().get_cmd_type() {
            AdminCmdType::CompactLog
            | AdminCmdType::InvalidAdmin
            | AdminCmdType::ComputeHash
            | AdminCmdType::VerifyHash => {}
            AdminCmdType::ChangePeer => check_conf_ver = true,
            AdminCmdType::Split
            | AdminCmdType::BatchSplit
            | AdminCmdType::PrepareMerge
            | AdminCmdType::CommitMerge
            | AdminCmdType::RollbackMerge
            | AdminCmdType::TransferLeader => {
                check_ver = true;
                check_conf_ver = true;
            }
        };
    }

    if !check_ver && !check_conf_ver {
        return Ok(());
    }

    if !req.get_header().has_region_epoch() {
        return Err(box_err!("missing epoch!"));
    }

    let from_epoch = req.get_header().get_region_epoch();
    let current_epoch = region.get_region_epoch();

    // We must check epochs strictly to avoid key not in region error.
    //
    // A 3 nodes TiKV cluster with merge enabled, after commit merge, TiKV A
    // tells TiDB with a epoch not match error contains the latest target Region
    // info, TiDB updates its region cache and sends requests to TiKV B,
    // and TiKV B has not applied commit merge yet, since the region epoch in
    // request is higher than TiKV B, the request must be denied due to epoch
    // not match, so it does not read on a stale snapshot, thus avoid the
    // KeyNotInRegion error.
    if (check_conf_ver && from_epoch.get_conf_ver() != current_epoch.get_conf_ver())
        || (check_ver && from_epoch.get_version() != current_epoch.get_version())
    {
        debug!(
            "epoch not match";
            "region_id" => region.get_id(),
            "from_epoch" => ?from_epoch,
            "current_epoch" => ?current_epoch,
        );
        let regions = if include_region {
            vec![region.to_owned()]
        } else {
            vec![]
        };
        return Err(Error::EpochNotMatch(
            format!(
                "current epoch of region {} is {:?}, but you \
                 sent {:?}",
                region.get_id(),
                current_epoch,
                from_epoch
            ),
            regions,
        ));
    }

    Ok(())
}

#[inline]
pub fn check_store_id(req: &RaftCmdRequest, store_id: u64) -> Result<()> {
    let peer = req.get_header().get_peer();
    if peer.get_store_id() == store_id {
        Ok(())
    } else {
        Err(Error::StoreNotMatch(peer.get_store_id(), store_id))
    }
}

#[inline]
pub fn check_term(req: &RaftCmdRequest, term: u64) -> Result<()> {
    let header = req.get_header();
    if header.get_term() == 0 || term <= header.get_term() + 1 {
        Ok(())
    } else {
        // If header's term is 2 verions behind current term,
        // leadership may have been changed away.
        Err(Error::StaleCommand)
    }
}

#[inline]
pub fn check_peer_id(req: &RaftCmdRequest, peer_id: u64) -> Result<()> {
    let header = req.get_header();
    if header.get_peer().get_id() == peer_id {
        Ok(())
    } else {
        Err(box_err!(
            "mismatch peer id {} != {}",
            header.get_peer().get_id(),
            peer_id
        ))
    }
}

/// Check if replicas of two regions are on the same stores.
pub fn region_on_same_stores(lhs: &metapb::Region, rhs: &metapb::Region) -> bool {
    if lhs.get_peers().len() != rhs.get_peers().len() {
        return false;
    }

    // Because every store can only have one replica for the same region,
    // so just one round check is enough.
    lhs.get_peers().iter().all(|lp| {
        rhs.get_peers().iter().any(|rp| {
            rp.get_store_id() == lp.get_store_id() && rp.get_is_learner() == lp.get_is_learner()
        })
    })
}

/// Lease records an expired time, for examining the current moment is in lease or not.
/// It's dedicated to the Raft leader lease mechanism, contains either state of
///   1. Suspect Timestamp
///      A suspicious leader lease timestamp, which marks the leader may still hold or lose
///      its lease until the clock time goes over this timestamp.
///   2. Valid Timestamp
///      A valid leader lease timestamp, which marks the leader holds the lease for now.
///      The lease is valid until the clock time goes over this timestamp.
///
/// ```text
/// Time
/// |---------------------------------->
///         ^               ^
///        Now           Suspect TS
/// State:  |    Suspect    |   Suspect
///
/// |---------------------------------->
///         ^               ^
///        Now           Valid TS
/// State:  |     Valid     |   Expired
/// ```
///
/// Note:
///   - Valid timestamp would increase when raft log entries are applied in current term.
///   - Suspect timestamp would be set after the message `MsgTimeoutNow` is sent by current peer.
///     The message `MsgTimeoutNow` starts a leader transfer procedure. During this procedure,
///     current peer as an old leader may still hold its lease or lose it.
///     It's possible there is a new leader elected and current peer as an old leader
///     doesn't step down due to network partition from the new leader. In that case,
///     current peer lose its leader lease.
///     Within this suspect leader lease expire time, read requests could not be performed
///     locally.
///   - The valid leader lease should be `lease = max_lease - (commit_ts - send_ts)`
///     And the expired timestamp for that leader lease is `commit_ts + lease`,
///     which is `send_ts + max_lease` in short.
pub struct Lease {
    // A suspect timestamp is in the Either::Left(_),
    // a valid timestamp is in the Either::Right(_).
    bound: Option<Either<Timespec, Timespec>>,
    max_lease: Duration,

    max_drift: Duration,
    last_update: Timespec,
    remote: Option<RemoteLease>,
}

#[derive(Clone, Copy, PartialEq, Eq, Debug)]
pub enum LeaseState {
    /// The lease is suspicious, may be invalid.
    Suspect,
    /// The lease is valid.
    Valid,
    /// The lease is expired.
    Expired,
}

impl Lease {
    pub fn new(max_lease: Duration) -> Lease {
        Lease {
            bound: None,
            max_lease,

            max_drift: max_lease / 3,
            last_update: Timespec::new(0, 0),
            remote: None,
        }
    }

    /// The valid leader lease should be `lease = max_lease - (commit_ts - send_ts)`
    /// And the expired timestamp for that leader lease is `commit_ts + lease`,
    /// which is `send_ts + max_lease` in short.
    fn next_expired_time(&self, send_ts: Timespec) -> Timespec {
        send_ts + self.max_lease
    }

    /// Renew the lease to the bound.
    pub fn renew(&mut self, send_ts: Timespec) {
        let bound = self.next_expired_time(send_ts);
        match self.bound {
            // Longer than suspect ts or longer than valid ts.
            Some(Either::Left(ts)) | Some(Either::Right(ts)) => {
                if ts <= bound {
                    self.bound = Some(Either::Right(bound));
                }
            }
            // Or an empty lease
            None => {
                self.bound = Some(Either::Right(bound));
            }
        }
        // Renew remote if it's valid.
        if let Some(Either::Right(bound)) = self.bound {
            if bound - self.last_update > self.max_drift {
                self.last_update = bound;
                if let Some(ref r) = self.remote {
                    r.renew(bound);
                }
            }
        }
    }

    /// Suspect the lease to the bound.
    pub fn suspect(&mut self, send_ts: Timespec) {
        self.expire_remote_lease();
        let bound = self.next_expired_time(send_ts);
        self.bound = Some(Either::Left(bound));
    }

    /// Inspect the lease state for the ts or now.
    pub fn inspect(&self, ts: Option<Timespec>) -> LeaseState {
        match self.bound {
            Some(Either::Left(_)) => LeaseState::Suspect,
            Some(Either::Right(bound)) => {
                if ts.unwrap_or_else(monotonic_raw_now) < bound {
                    LeaseState::Valid
                } else {
                    LeaseState::Expired
                }
            }
            None => LeaseState::Expired,
        }
    }

    pub fn expire(&mut self) {
        self.expire_remote_lease();
        self.bound = None;
    }

    pub fn expire_remote_lease(&mut self) {
        // Expire remote lease if there is any.
        if let Some(r) = self.remote.take() {
            r.expire();
        }
    }

    /// Return a new `RemoteLease` if there is none.
    pub fn maybe_new_remote_lease(&mut self, term: u64) -> Option<RemoteLease> {
        if let Some(ref remote) = self.remote {
            if remote.term() == term {
                // At most one connected RemoteLease in the same term.
                return None;
            } else {
                // Term has changed. It is unreachable in the current implementation,
                // because we expire remote lease when leaders step down.
                unreachable!("Must expire the old remote lease first!");
            }
        }
        let expired_time = match self.bound {
            Some(Either::Right(ts)) => timespec_to_u64(ts),
            _ => 0,
        };
        let remote = RemoteLease {
            expired_time: Arc::new(AtomicU64::new(expired_time)),
            term,
        };
        // Clone the remote.
        let remote_clone = RemoteLease {
            expired_time: Arc::clone(&remote.expired_time),
            term,
        };
        self.remote = Some(remote);
        Some(remote_clone)
    }
}

impl fmt::Debug for Lease {
    fn fmt(&self, fmt: &mut fmt::Formatter<'_>) -> fmt::Result {
        let mut fmter = fmt.debug_struct("Lease");
        match self.bound {
            Some(Either::Left(ts)) => fmter.field("suspect", &ts).finish(),
            Some(Either::Right(ts)) => fmter.field("valid", &ts).finish(),
            None => fmter.finish(),
        }
    }
}

/// A remote lease, it can only be derived by `Lease`. It will be sent
/// to the local read thread, so name it remote. If Lease expires, the remote must
/// expire too.
pub struct RemoteLease {
    expired_time: Arc<AtomicU64>,
    term: u64,
}

impl RemoteLease {
    pub fn inspect(&self, ts: Option<Timespec>) -> LeaseState {
        let expired_time = self.expired_time.load(AtomicOrdering::Acquire);
        if ts.unwrap_or_else(monotonic_raw_now) < u64_to_timespec(expired_time) {
            LeaseState::Valid
        } else {
            LeaseState::Expired
        }
    }

    fn renew(&self, bound: Timespec) {
        self.expired_time
            .store(timespec_to_u64(bound), AtomicOrdering::Release);
    }

    fn expire(&self) {
        self.expired_time.store(0, AtomicOrdering::Release);
    }

    pub fn term(&self) -> u64 {
        self.term
    }
}

impl fmt::Debug for RemoteLease {
    fn fmt(&self, fmt: &mut fmt::Formatter<'_>) -> fmt::Result {
        fmt.debug_struct("RemoteLease")
            .field(
                "expired_time",
                &u64_to_timespec(self.expired_time.load(AtomicOrdering::Relaxed)),
            )
            .field("term", &self.term)
            .finish()
    }
}

// Contants used in `timespec_to_u64` and `u64_to_timespec`.
const NSEC_PER_MSEC: i32 = 1_000_000;
const TIMESPEC_NSEC_SHIFT: usize = 32 - NSEC_PER_MSEC.leading_zeros() as usize;

const MSEC_PER_SEC: i64 = 1_000;
const TIMESPEC_SEC_SHIFT: usize = 64 - MSEC_PER_SEC.leading_zeros() as usize;

const TIMESPEC_NSEC_MASK: u64 = (1 << TIMESPEC_SEC_SHIFT) - 1;

/// Convert Timespec to u64. It's millisecond precision and
/// covers a range of about 571232829 years in total.
///
/// # Panics
///
/// If Timespecs have negative sec.
#[inline]
fn timespec_to_u64(ts: Timespec) -> u64 {
    // > Darwin's and Linux's struct timespec functions handle pre-
    // > epoch timestamps using a "two steps back, one step forward" representation,
    // > though the man pages do not actually document this. For example, the time
    // > -1.2 seconds before the epoch is represented by `Timespec { sec: -2_i64,
    // > nsec: 800_000_000 }`.
    //
    // Quote from crate time,
    //   https://github.com/rust-lang-deprecated/time/blob/
    //   e313afbd9aad2ba7035a23754b5d47105988789d/src/lib.rs#L77
    assert!(ts.sec >= 0 && ts.sec < (1i64 << (64 - TIMESPEC_SEC_SHIFT)));
    assert!(ts.nsec >= 0);

    // Round down to millisecond precision.
    let ms = ts.nsec >> TIMESPEC_NSEC_SHIFT;
    let sec = ts.sec << TIMESPEC_SEC_SHIFT;
    sec as u64 | ms as u64
}

/// Convert Timespec to u64.
///
/// # Panics
///
/// If nsec is negative or GE than 1_000_000_000(nano seconds pre second).
#[inline]
fn u64_to_timespec(u: u64) -> Timespec {
    let sec = u >> TIMESPEC_SEC_SHIFT;
    let nsec = (u & TIMESPEC_NSEC_MASK) << TIMESPEC_NSEC_SHIFT;
    Timespec::new(sec as i64, nsec as i32)
}

/// Parse data of entry `index`.
///
/// # Panics
///
/// If `data` is corrupted, this function will panic.
// TODO: make sure received entries are not corrupted
#[inline]
pub fn parse_data_at<T: Message>(data: &[u8], index: u64, tag: &str) -> T {
    protobuf::parse_from_bytes::<T>(data).unwrap_or_else(|e| {
        panic!("{} data is corrupted at {}: {:?}", tag, index, e);
    })
}

/// Check if two regions are sibling.
///
/// They are sibling only when they share borders and don't overlap.
pub fn is_sibling_regions(lhs: &metapb::Region, rhs: &metapb::Region) -> bool {
    if lhs.get_id() == rhs.get_id() {
        return false;
    }
    if lhs.get_start_key() == rhs.get_end_key() && !rhs.get_end_key().is_empty() {
        return true;
    }
    if lhs.get_end_key() == rhs.get_start_key() && !lhs.get_end_key().is_empty() {
        return true;
    }
    false
}

pub fn conf_state_from_region(region: &metapb::Region) -> ConfState {
    // Here `learners` means learner peers, and `nodes` means voter peers.
    let mut conf_state = ConfState::new();
    for p in region.get_peers() {
        if p.get_is_learner() {
            conf_state.mut_learners().push(p.get_id());
        } else {
            conf_state.mut_nodes().push(p.get_id());
        }
    }
    conf_state
}

pub struct KeysInfoFormatter<'a>(pub &'a [Vec<u8>]);

impl<'a> fmt::Display for KeysInfoFormatter<'a> {
    fn fmt(&self, f: &mut fmt::Formatter<'_>) -> fmt::Result {
        match self.0.len() {
            0 => write!(f, "no key"),
            1 => write!(f, "key \"{}\"", escape(self.0.first().unwrap())),
            _ => write!(
                f,
                "{} keys range from \"{}\" to \"{}\"",
                self.0.len(),
                escape(self.0.first().unwrap()),
                escape(self.0.last().unwrap())
            ),
        }
    }
}

#[cfg(test)]
mod tests {
    use std::thread;

    use kvproto::metapb::{self, RegionEpoch};
    use kvproto::raft_cmdpb::AdminRequest;
    use raft::eraftpb::{ConfChangeType, Message, MessageType};
    use time::Duration as TimeDuration;

    use crate::raftstore::store::peer_storage;
    use crate::util::time::{monotonic_now, monotonic_raw_now};

    use super::*;

    #[test]
    fn test_lease() {
        #[inline]
        fn sleep_test(duration: TimeDuration, lease: &Lease, state: LeaseState) {
            // In linux, sleep uses CLOCK_MONOTONIC.
            let monotonic_start = monotonic_now();
            // In linux, lease uses CLOCK_MONOTONIC_RAW.
            let monotonic_raw_start = monotonic_raw_now();
            thread::sleep(duration.to_std().unwrap());
            let monotonic_end = monotonic_now();
            let monotonic_raw_end = monotonic_raw_now();
            assert_eq!(
                lease.inspect(Some(monotonic_raw_end)),
                state,
                "elapsed monotonic_raw: {:?}, monotonic: {:?}",
                monotonic_raw_end - monotonic_raw_start,
                monotonic_end - monotonic_start
            );
            assert_eq!(lease.inspect(None), state);
        }

        let duration = TimeDuration::milliseconds(1500);

        // Empty lease.
        let mut lease = Lease::new(duration);
        let remote = lease.maybe_new_remote_lease(1).unwrap();
        let inspect_test = |lease: &Lease, ts: Option<Timespec>, state: LeaseState| {
            assert_eq!(lease.inspect(ts), state);
            if state == LeaseState::Expired || state == LeaseState::Suspect {
                assert_eq!(remote.inspect(ts), LeaseState::Expired);
            }
        };

        inspect_test(&lease, Some(monotonic_raw_now()), LeaseState::Expired);

        let now = monotonic_raw_now();
        let next_expired_time = lease.next_expired_time(now);
        assert_eq!(now + duration, next_expired_time);

        // Transit to the Valid state.
        lease.renew(now);
        inspect_test(&lease, Some(monotonic_raw_now()), LeaseState::Valid);
        inspect_test(&lease, None, LeaseState::Valid);

        // After lease expired time.
        sleep_test(duration, &lease, LeaseState::Expired);
        inspect_test(&lease, Some(monotonic_raw_now()), LeaseState::Expired);
        inspect_test(&lease, None, LeaseState::Expired);

        // Transit to the Suspect state.
        lease.suspect(monotonic_raw_now());
        inspect_test(&lease, Some(monotonic_raw_now()), LeaseState::Suspect);
        inspect_test(&lease, None, LeaseState::Suspect);

        // After lease expired time, still suspect.
        sleep_test(duration, &lease, LeaseState::Suspect);
        inspect_test(&lease, Some(monotonic_raw_now()), LeaseState::Suspect);

        // Clear lease.
        lease.expire();
        inspect_test(&lease, Some(monotonic_raw_now()), LeaseState::Expired);
        inspect_test(&lease, None, LeaseState::Expired);

        // An expired remote lease can never renew.
        lease.renew(monotonic_raw_now() + TimeDuration::minutes(1));
        assert_eq!(
            remote.inspect(Some(monotonic_raw_now())),
            LeaseState::Expired
        );

        // A new remote lease.
        let m1 = lease.maybe_new_remote_lease(1).unwrap();
        assert_eq!(m1.inspect(Some(monotonic_raw_now())), LeaseState::Valid);
    }

    #[test]
    fn test_timespec_u64() {
        let cases = vec![
            (Timespec::new(0, 0), 0x0000_0000_0000_0000u64),
            (Timespec::new(0, 1), 0x0000_0000_0000_0000u64), // 1ns is round down to 0ms.
            (Timespec::new(0, 999_999), 0x0000_0000_0000_0000u64), // 999_999ns is round down to 0ms.
            (
                // 1_048_575ns is round down to 0ms.
                Timespec::new(0, 1_048_575 /* 0x0FFFFF */),
                0x0000_0000_0000_0000u64,
            ),
            (
                // 1_048_576ns is round down to 1ms.
                Timespec::new(0, 1_048_576 /* 0x100000 */),
                0x0000_0000_0000_0001u64,
            ),
            (Timespec::new(1, 0), 1 << TIMESPEC_SEC_SHIFT),
            (Timespec::new(1, 0x100000), 1 << TIMESPEC_SEC_SHIFT | 1),
            (
                // Max seconds.
                Timespec::new((1i64 << (64 - TIMESPEC_SEC_SHIFT)) - 1, 0),
                (-1i64 as u64) << TIMESPEC_SEC_SHIFT,
            ),
            (
                // Max nano seconds.
                Timespec::new(
                    0,
                    (999_999_999 >> TIMESPEC_NSEC_SHIFT) << TIMESPEC_NSEC_SHIFT,
                ),
                999_999_999 >> TIMESPEC_NSEC_SHIFT,
            ),
            (
                Timespec::new(
                    (1i64 << (64 - TIMESPEC_SEC_SHIFT)) - 1,
                    (999_999_999 >> TIMESPEC_NSEC_SHIFT) << TIMESPEC_NSEC_SHIFT,
                ),
                (-1i64 as u64) << TIMESPEC_SEC_SHIFT | (999_999_999 >> TIMESPEC_NSEC_SHIFT),
            ),
        ];

        for (ts, u) in cases {
            assert!(u64_to_timespec(timespec_to_u64(ts)) <= ts);
            assert!(u64_to_timespec(u) <= ts);
            assert_eq!(timespec_to_u64(u64_to_timespec(u)), u);
            assert_eq!(timespec_to_u64(ts), u);
        }

        let start = monotonic_raw_now();
        let mut now = monotonic_raw_now();
        while now - start < Duration::seconds(1) {
            let u = timespec_to_u64(now);
            let round = u64_to_timespec(u);
            assert!(round <= now, "{:064b} = {:?} > {:?}", u, round, now);
            now = monotonic_raw_now();
        }
    }

    // Tests the util function `check_key_in_region`.
    #[test]
    fn test_check_key_in_region() {
        let test_cases = vec![
            ("", "", "", true, true, false),
            ("", "", "6", true, true, false),
            ("", "3", "6", false, false, false),
            ("4", "3", "6", true, true, true),
            ("4", "3", "", true, true, true),
            ("3", "3", "", true, true, false),
            ("2", "3", "6", false, false, false),
            ("", "3", "6", false, false, false),
            ("", "3", "", false, false, false),
            ("6", "3", "6", false, true, false),
        ];
        for (key, start_key, end_key, is_in_region, inclusive, exclusive) in test_cases {
            let mut region = metapb::Region::new();
            region.set_start_key(start_key.as_bytes().to_vec());
            region.set_end_key(end_key.as_bytes().to_vec());
            let mut result = check_key_in_region(key.as_bytes(), &region);
            assert_eq!(result.is_ok(), is_in_region);
            result = check_key_in_region_inclusive(key.as_bytes(), &region);
            assert_eq!(result.is_ok(), inclusive);
            result = check_key_in_region_exclusive(key.as_bytes(), &region);
            assert_eq!(result.is_ok(), exclusive);
        }
    }

    #[test]
    fn test_conf_state_from_region() {
        let mut region = metapb::Region::new();

        let mut peer = metapb::Peer::new();
        peer.set_id(1);
        region.mut_peers().push(peer);

        let mut peer = metapb::Peer::new();
        peer.set_id(2);
        peer.set_is_learner(true);
        region.mut_peers().push(peer);

        let cs = conf_state_from_region(&region);
        assert!(cs.get_nodes().contains(&1));
        assert!(cs.get_learners().contains(&2));
    }

    #[test]
    fn test_peer() {
        let mut region = metapb::Region::new();
        region.set_id(1);
        region.mut_peers().push(new_peer(1, 1));
        region.mut_peers().push(new_learner_peer(2, 2));

        assert!(!find_peer(&region, 1).unwrap().get_is_learner());
        assert!(find_peer(&region, 2).unwrap().get_is_learner());

        assert!(remove_peer(&mut region, 1).is_some());
        assert!(remove_peer(&mut region, 1).is_none());
        assert!(find_peer(&region, 1).is_none());
    }

    #[test]
    fn test_first_vote_msg() {
        let tbl = vec![
            (
                MessageType::MsgRequestVote,
                peer_storage::RAFT_INIT_LOG_TERM + 1,
                true,
            ),
            (
                MessageType::MsgRequestPreVote,
                peer_storage::RAFT_INIT_LOG_TERM + 1,
                true,
            ),
            (
                MessageType::MsgRequestVote,
                peer_storage::RAFT_INIT_LOG_TERM,
                false,
            ),
            (
                MessageType::MsgRequestPreVote,
                peer_storage::RAFT_INIT_LOG_TERM,
                false,
            ),
            (
                MessageType::MsgHup,
                peer_storage::RAFT_INIT_LOG_TERM + 1,
                false,
            ),
        ];

        for (msg_type, term, is_vote) in tbl {
            let mut msg = Message::new();
            msg.set_msg_type(msg_type);
            msg.set_term(term);
            assert_eq!(is_first_vote_msg(&msg), is_vote);
        }
    }

    #[test]
    fn test_is_initial_msg() {
        let tbl = vec![
            (MessageType::MsgRequestVote, INVALID_INDEX, true),
            (MessageType::MsgRequestPreVote, INVALID_INDEX, true),
            (MessageType::MsgHeartbeat, INVALID_INDEX, true),
            (MessageType::MsgHeartbeat, 100, false),
            (MessageType::MsgAppend, 100, false),
        ];

        for (msg_type, commit, can_create) in tbl {
            let mut msg = Message::new();
            msg.set_msg_type(msg_type);
            msg.set_commit(commit);
            assert_eq!(is_initial_msg(&msg), can_create);
        }
    }

    #[test]
    fn test_conf_change_type_str() {
        assert_eq!(
            conf_change_type_str(ConfChangeType::AddNode),
            STR_CONF_CHANGE_ADD_NODE
        );
        assert_eq!(
            conf_change_type_str(ConfChangeType::RemoveNode),
            STR_CONF_CHANGE_REMOVE_NODE
        );
    }

    #[test]
    fn test_epoch_stale() {
        let mut epoch = metapb::RegionEpoch::new();
        epoch.set_version(10);
        epoch.set_conf_ver(10);

        let tbl = vec![
            (11, 10, true),
            (10, 11, true),
            (10, 10, false),
            (10, 9, false),
        ];

        for (version, conf_version, is_stale) in tbl {
            let mut check_epoch = metapb::RegionEpoch::new();
            check_epoch.set_version(version);
            check_epoch.set_conf_ver(conf_version);
            assert_eq!(is_epoch_stale(&epoch, &check_epoch), is_stale);
        }
    }

    #[test]
    fn test_on_same_store() {
        let cases = vec![
            (vec![2, 3, 4], vec![], vec![1, 2, 3], vec![], false),
            (vec![2, 3, 1], vec![], vec![1, 2, 3], vec![], true),
            (vec![2, 3, 4], vec![], vec![1, 2], vec![], false),
            (vec![1, 2, 3], vec![], vec![1, 2, 3], vec![], true),
            (vec![1, 3], vec![2, 4], vec![1, 2], vec![3, 4], false),
            (vec![1, 3], vec![2, 4], vec![1, 3], vec![], false),
            (vec![1, 3], vec![2, 4], vec![], vec![2, 4], false),
            (vec![1, 3], vec![2, 4], vec![3, 1], vec![4, 2], true),
        ];

        for (s1, s2, s3, s4, exp) in cases {
            let mut r1 = metapb::Region::new();
            for (store_id, peer_id) in s1.into_iter().zip(0..) {
                r1.mut_peers().push(new_peer(store_id, peer_id));
            }
            for (store_id, peer_id) in s2.into_iter().zip(0..) {
                r1.mut_peers().push(new_learner_peer(store_id, peer_id));
            }

            let mut r2 = metapb::Region::new();
            for (store_id, peer_id) in s3.into_iter().zip(10..) {
                r2.mut_peers().push(new_peer(store_id, peer_id));
            }
            for (store_id, peer_id) in s4.into_iter().zip(10..) {
                r2.mut_peers().push(new_learner_peer(store_id, peer_id));
            }
            let res = super::region_on_same_stores(&r1, &r2);
            assert_eq!(res, exp, "{:?} vs {:?}", r1, r2);
        }
    }

    fn split(mut r: metapb::Region, key: &[u8]) -> (metapb::Region, metapb::Region) {
        let mut r2 = r.clone();
        r.set_end_key(key.to_owned());
        r2.set_id(r.get_id() + 1);
        r2.set_start_key(key.to_owned());
        (r, r2)
    }

    fn check_sibling(r1: &metapb::Region, r2: &metapb::Region, is_sibling: bool) {
        assert_eq!(is_sibling_regions(r1, r2), is_sibling);
        assert_eq!(is_sibling_regions(r2, r1), is_sibling);
    }

    #[test]
    fn test_region_sibling() {
        let r1 = metapb::Region::new();
        check_sibling(&r1, &r1, false);

        let (r1, r2) = split(r1, b"k1");
        check_sibling(&r1, &r2, true);

        let (r2, r3) = split(r2, b"k2");
        check_sibling(&r2, &r3, true);

        let (r3, r4) = split(r3, b"k3");
        check_sibling(&r3, &r4, true);
        check_sibling(&r1, &r2, true);
        check_sibling(&r2, &r3, true);
        check_sibling(&r1, &r3, false);
        check_sibling(&r2, &r4, false);
        check_sibling(&r1, &r4, false);
    }

    #[test]
    fn test_check_store_id() {
        let mut req = RaftCmdRequest::new();
        req.mut_header().mut_peer().set_store_id(1);
        check_store_id(&req, 1).unwrap();
        check_store_id(&req, 2).unwrap_err();
    }

    #[test]
    fn test_check_peer_id() {
        let mut req = RaftCmdRequest::new();
        req.mut_header().mut_peer().set_id(1);
        check_peer_id(&req, 1).unwrap();
        check_peer_id(&req, 2).unwrap_err();
    }

    #[test]
    fn test_check_term() {
        let mut req = RaftCmdRequest::new();
        req.mut_header().set_term(7);
        check_term(&req, 7).unwrap();
        check_term(&req, 8).unwrap();
        // If header's term is 2 verions behind current term,
        // leadership may have been changed away.
        check_term(&req, 9).unwrap_err();
        check_term(&req, 10).unwrap_err();
    }

    #[test]
    fn test_check_region_epoch() {
        let mut epoch = RegionEpoch::new();
        epoch.set_conf_ver(2);
        epoch.set_version(2);
        let mut region = metapb::Region::new();
        region.set_region_epoch(epoch.clone());

        // Epoch is required for most requests even if it's empty.
        check_region_epoch(&RaftCmdRequest::new(), &region, false).unwrap_err();

        // These admin commands do not require epoch.
        for ty in &[
            AdminCmdType::CompactLog,
            AdminCmdType::InvalidAdmin,
            AdminCmdType::ComputeHash,
            AdminCmdType::VerifyHash,
        ] {
            let mut admin = AdminRequest::new();
            admin.set_cmd_type(*ty);
            let mut req = RaftCmdRequest::new();
            req.set_admin_request(admin);

            // It is Okay if req does not have region epoch.
            check_region_epoch(&req, &region, false).unwrap();

            req.mut_header().set_region_epoch(epoch.clone());
            check_region_epoch(&req, &region, true).unwrap();
            check_region_epoch(&req, &region, false).unwrap();
        }

        // These admin commands requires epoch.version.
        for ty in &[
            AdminCmdType::Split,
            AdminCmdType::BatchSplit,
            AdminCmdType::PrepareMerge,
            AdminCmdType::CommitMerge,
            AdminCmdType::RollbackMerge,
            AdminCmdType::TransferLeader,
        ] {
            let mut admin = AdminRequest::new();
            admin.set_cmd_type(*ty);
            let mut req = RaftCmdRequest::new();
            req.set_admin_request(admin);

            // Error if req does not have region epoch.
            check_region_epoch(&req, &region, false).unwrap_err();

            let mut stale_version_epoch = epoch.clone();
            stale_version_epoch.set_version(1);
            let mut stale_region = metapb::Region::new();
            stale_region.set_region_epoch(stale_version_epoch.clone());
            req.mut_header()
                .set_region_epoch(stale_version_epoch.clone());
            check_region_epoch(&req, &stale_region, false).unwrap();

            let mut latest_version_epoch = epoch.clone();
            latest_version_epoch.set_version(3);
            for epoch in &[stale_version_epoch, latest_version_epoch] {
                req.mut_header().set_region_epoch(epoch.clone());
                check_region_epoch(&req, &region, false).unwrap_err();
                check_region_epoch(&req, &region, true).unwrap_err();
            }
        }

        // These admin commands requires epoch.conf_version.
        for ty in &[
            AdminCmdType::Split,
            AdminCmdType::BatchSplit,
            AdminCmdType::ChangePeer,
            AdminCmdType::PrepareMerge,
            AdminCmdType::CommitMerge,
            AdminCmdType::RollbackMerge,
            AdminCmdType::TransferLeader,
        ] {
            let mut admin = AdminRequest::new();
            admin.set_cmd_type(*ty);
            let mut req = RaftCmdRequest::new();
            req.set_admin_request(admin);

            // Error if req does not have region epoch.
            check_region_epoch(&req, &region, false).unwrap_err();

            let mut stale_conf_epoch = epoch.clone();
            stale_conf_epoch.set_conf_ver(1);
            let mut stale_region = metapb::Region::new();
            stale_region.set_region_epoch(stale_conf_epoch.clone());
            req.mut_header().set_region_epoch(stale_conf_epoch.clone());
            check_region_epoch(&req, &stale_region, false).unwrap();

            let mut latest_conf_epoch = epoch.clone();
            latest_conf_epoch.set_conf_ver(3);
            for epoch in &[stale_conf_epoch, latest_conf_epoch] {
                req.mut_header().set_region_epoch(epoch.clone());
                check_region_epoch(&req, &region, false).unwrap_err();
                check_region_epoch(&req, &region, true).unwrap_err();
            }
        }
    }
}<|MERGE_RESOLUTION|>--- conflicted
+++ resolved
@@ -23,15 +23,8 @@
 use raft::INVALID_INDEX;
 use time::{Duration, Timespec};
 
-<<<<<<< HEAD
-use crate::storage::{Key, CF_DEFAULT, CF_LOCK, CF_WRITE, LARGE_CFS};
-use crate::util::rocksdb_util::{
-    self, properties::RangeProperties, stats::get_range_entries_and_versions,
-};
-=======
 use super::peer_storage;
 use crate::raftstore::{Error, Result};
->>>>>>> 4a06994e
 use crate::util::time::monotonic_raw_now;
 use crate::util::{escape, Either};
 
@@ -155,86 +148,6 @@
     }
 }
 
-<<<<<<< HEAD
-// In our tests, we found that if the batch size is too large, running delete_all_in_range will
-// reduce OLTP QPS by 30% ~ 60%. We found that 32K is a proper choice.
-pub const MAX_DELETE_BATCH_SIZE: usize = 32 * 1024;
-
-pub fn delete_all_in_range(
-    db: &DB,
-    start_key: &[u8],
-    end_key: &[u8],
-    use_delete_range: bool,
-) -> Result<()> {
-    if start_key >= end_key {
-        return Ok(());
-    }
-
-    for cf in db.cf_names() {
-        delete_all_in_range_cf(db, cf, start_key, end_key, use_delete_range)?;
-    }
-
-    Ok(())
-}
-
-pub fn delete_all_in_range_cf(
-    db: &DB,
-    cf: &str,
-    start_key: &[u8],
-    end_key: &[u8],
-    use_delete_range: bool,
-) -> Result<()> {
-    let handle = rocksdb_util::get_cf_handle(db, cf)?;
-    let mut wb = WriteBatch::new();
-    // Since CF_LOCK is usually small, so using traditional way to cleanup.
-    if use_delete_range && cf != CF_LOCK {
-        if cf == CF_WRITE {
-            let start = Key::from_encoded_slice(start_key).append_ts(u64::MAX);
-            wb.delete_range_cf(handle, start.as_encoded(), end_key)?;
-        } else {
-            wb.delete_range_cf(handle, start_key, end_key)?;
-        }
-    } else {
-        let iter_opt = IterOption::new(Some(start_key.to_vec()), Some(end_key.to_vec()), false);
-        let mut it = db.new_iterator_cf(cf, iter_opt)?;
-        it.seek(start_key.into());
-        while it.valid() {
-            wb.delete_cf(handle, it.key())?;
-            if wb.data_size() >= MAX_DELETE_BATCH_SIZE {
-                // Can't use write_without_wal here.
-                // Otherwise it may cause dirty data when applying snapshot.
-                db.write(wb)?;
-                wb = WriteBatch::new();
-            }
-
-            if !it.next() {
-                break;
-            }
-        }
-    }
-
-    if wb.count() > 0 {
-        db.write(wb)?;
-    }
-
-    Ok(())
-}
-
-pub fn delete_all_files_in_range(db: &DB, start_key: &[u8], end_key: &[u8]) -> Result<()> {
-    if start_key >= end_key {
-        return Ok(());
-    }
-
-    for cf in db.cf_names() {
-        let handle = rocksdb_util::get_cf_handle(db, cf)?;
-        db.delete_files_in_range_cf(handle, start_key, end_key, false)?;
-    }
-
-    Ok(())
-}
-
-=======
->>>>>>> 4a06994e
 // check whether epoch is staler than check_epoch.
 pub fn is_epoch_stale(epoch: &metapb::RegionEpoch, check_epoch: &metapb::RegionEpoch) -> bool {
     epoch.get_version() < check_epoch.get_version()
