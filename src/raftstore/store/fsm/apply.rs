// Copyright 2017 PingCAP, Inc.
//
// Licensed under the Apache License, Version 2.0 (the "License");
// you may not use this file except in compliance with the License.
// You may obtain a copy of the License at
//
//     http://www.apache.org/licenses/LICENSE-2.0
//
// Unless required by applicable law or agreed to in writing, software
// distributed under the License is distributed on an "AS IS" BASIS,
// See the License for the specific language governing permissions and
// limitations under the License.

use std::borrow::Cow;
#[cfg(test)]
use std::boxed::FnBox;
use std::collections::VecDeque;
use std::fmt::{self, Debug, Formatter};
use std::sync::atomic::{AtomicU64, Ordering};
#[cfg(test)]
use std::sync::mpsc::Sender;
use std::sync::mpsc::SyncSender;
use std::sync::Arc;
use std::{cmp, usize};

use kvproto::import_sstpb::SSTMeta;
use kvproto::metapb::{Peer as PeerMeta, Region};
use kvproto::raft_cmdpb::{
    AdminCmdType, AdminRequest, AdminResponse, ChangePeerRequest, CmdType, CommitMergeRequest,
    RaftCmdRequest, RaftCmdResponse, Request, Response,
};
use kvproto::raft_serverpb::{
    MergeState, PeerState, RaftApplyState, RaftTruncatedState, RegionLocalState,
};
use protobuf::RepeatedField;
use raft::eraftpb::{ConfChange, ConfChangeType, Entry, EntryType, Snapshot as RaftSnapshot};
use rocksdb::rocksdb_options::WriteOptions;
use rocksdb::{Writable, WriteBatch};
use uuid::Uuid;

use crate::import::SSTImporter;
use crate::raftstore::coprocessor::CoprocessorHost;
use crate::raftstore::store::engine::{Mutable, Peekable, Snapshot};
use crate::raftstore::store::fsm::{RaftPollerBuilder, RaftRouter};
use crate::raftstore::store::metrics::*;
use crate::raftstore::store::msg::{Callback, PeerMsg};
use crate::raftstore::store::peer::Peer;
use crate::raftstore::store::peer_storage::{
    self, write_initial_apply_state, write_peer_state, GenSnapTask,
};
use crate::raftstore::store::util::check_region_epoch;
use crate::raftstore::store::RegionTask;
use crate::raftstore::store::{cmd_resp, keys, util, Config, Engines};
use crate::raftstore::{Error, Result};
use crate::storage::{ALL_CFS, CF_DEFAULT, CF_LOCK, CF_WRITE};
use crate::util::mpsc::{loose_bounded, LooseBoundedSender, Receiver};
use crate::util::time::{duration_to_sec, Instant, SlowTimer};
use crate::util::worker::Scheduler;
use crate::util::Either;
use crate::util::{escape, rocksdb_util, MustConsumeVec};
use crossbeam::channel::{TryRecvError, TrySendError};
use raft::NO_LIMIT;

use super::metrics::*;
use super::{
    BasicMailbox, BatchRouter, BatchSystem, Fsm, HandlerBuilder, Mailbox, NormalScheduler,
    PollHandler,
};

const WRITE_BATCH_MAX_KEYS: usize = 128;
const DEFAULT_KV_WB_SIZE: usize = 4 * 1024;
const DEFAULT_RAFT_WB_SIZE: usize = 1024;
const SHRINK_PENDING_CMD_QUEUE_CAP: usize = 64;

pub struct PendingCmd {
    pub index: u64,
    pub term: u64,
    pub cb: Option<Callback>,
}

impl PendingCmd {
    fn new(index: u64, term: u64, cb: Callback) -> PendingCmd {
        PendingCmd {
            index,
            term,
            cb: Some(cb),
        }
    }
}

impl Drop for PendingCmd {
    fn drop(&mut self) {
        if self.cb.is_some() {
            panic!(
                "callback of pending command at [index: {}, term: {}] is leak",
                self.index, self.term
            );
        }
    }
}

impl Debug for PendingCmd {
    fn fmt(&self, f: &mut Formatter<'_>) -> fmt::Result {
        write!(
            f,
            "PendingCmd [index: {}, term: {}, has_cb: {}]",
            self.index,
            self.term,
            self.cb.is_some()
        )
    }
}

/// Commands waiting to be committed and applied.
#[derive(Default, Debug)]
pub struct PendingCmdQueue {
    normals: VecDeque<PendingCmd>,
    conf_change: Option<PendingCmd>,
}

impl PendingCmdQueue {
    fn pop_normal(&mut self, term: u64) -> Option<PendingCmd> {
        self.normals.pop_front().and_then(|cmd| {
            if self.normals.capacity() > SHRINK_PENDING_CMD_QUEUE_CAP
                && self.normals.len() < SHRINK_PENDING_CMD_QUEUE_CAP
            {
                self.normals.shrink_to_fit();
            }
            if cmd.term > term {
                self.normals.push_front(cmd);
                return None;
            }
            Some(cmd)
        })
    }

    fn append_normal(&mut self, cmd: PendingCmd) {
        self.normals.push_back(cmd);
    }

    fn take_conf_change(&mut self) -> Option<PendingCmd> {
        // conf change will not be affected when changing between follower and leader,
        // so there is no need to check term.
        self.conf_change.take()
    }

    // TODO: seems we don't need to separate conf change from normal entries.
    fn set_conf_change(&mut self, cmd: PendingCmd) {
        self.conf_change = Some(cmd);
    }
}

#[derive(Default, Debug)]
pub struct ChangePeer {
    pub conf_change: ConfChange,
    pub peer: PeerMeta,
    pub region: Region,
}

#[derive(Debug)]
pub struct Range {
    pub cf: String,
    pub start_key: Vec<u8>,
    pub end_key: Vec<u8>,
}

impl Range {
    fn new(cf: String, start_key: Vec<u8>, end_key: Vec<u8>) -> Range {
        Range {
            cf,
            start_key,
            end_key,
        }
    }
}

#[derive(Debug)]
pub enum ExecResult {
    ChangePeer(ChangePeer),
    CompactLog {
        state: RaftTruncatedState,
        first_index: u64,
    },
    SplitRegion {
        regions: Vec<Region>,
        derived: Region,
    },
    PrepareMerge {
        region: Region,
        state: MergeState,
    },
    CommitMerge {
        region: Region,
        source: Region,
    },
    RollbackMerge {
        region: Region,
        commit: u64,
    },
    ComputeHash {
        region: Region,
        index: u64,
        raft_snap: Snapshot,
        kv_snap: Snapshot,
    },
    VerifyHash {
        index: u64,
        hash: Vec<u8>,
    },
    DeleteRange {
        ranges: Vec<Range>,
    },
    IngestSST {
        ssts: Vec<SSTMeta>,
    },
}

/// The possible returned value when applying logs.
pub enum ApplyResult {
    None,
    /// Additional result that needs to be sent back to raftstore.
    Res(ExecResult),
    /// It is unable to apply the `CommitMerge` until the source peer
    /// has applied to the required position and sets the atomic boolean
    /// to true.
    WaitMergeSource(Arc<AtomicU64>),
}

struct ExecContext {
    apply_state: RaftApplyState,
    index: u64,
    term: u64,
}

impl ExecContext {
    pub fn new(apply_state: RaftApplyState, index: u64, term: u64) -> ExecContext {
        ExecContext {
            apply_state,
            index,
            term,
        }
    }
}

struct ApplyCallback {
    region: Region,
    cbs: Vec<(Option<Callback>, RaftCmdResponse)>,
}

impl ApplyCallback {
    fn new(region: Region) -> ApplyCallback {
        let cbs = vec![];
        ApplyCallback { region, cbs }
    }

    fn invoke_all(self, host: &CoprocessorHost) {
        for (cb, mut resp) in self.cbs {
            host.post_apply(&self.region, &mut resp);
            if let Some(cb) = cb {
                cb.invoke_with_response(resp)
            };
        }
    }

    fn push(&mut self, cb: Option<Callback>, resp: RaftCmdResponse) {
        self.cbs.push((cb, resp));
    }
}

#[derive(Clone)]
pub enum Notifier {
    Router(RaftRouter),
    #[cfg(test)]
    Sender(Sender<PeerMsg>),
}

impl Notifier {
    fn notify(&self, region_id: u64, msg: PeerMsg) {
        match *self {
            Notifier::Router(ref r) => {
                r.force_send(region_id, msg).unwrap();
            }
            #[cfg(test)]
            Notifier::Sender(ref s) => s.send(msg).unwrap(),
        }
    }
}

struct ApplyContext {
    tag: String,
    timer: Option<SlowTimer>,
    host: Arc<CoprocessorHost>,
    importer: Arc<SSTImporter>,
    region_scheduler: Scheduler<RegionTask>,
    router: ApplyRouter,
    notifier: Notifier,
    engines: Engines,
    cbs: MustConsumeVec<ApplyCallback>,
    apply_res: Vec<ApplyRes>,
    exec_ctx: Option<ExecContext>,

    kv_wb: Option<WriteBatch>,
    kv_wb_last_bytes: u64,
    kv_wb_last_keys: u64,

    raft_wb: Option<WriteBatch>,
    last_applied_index: u64,
    committed_count: usize,

    // Indicates that WAL can be synchronized when data is written to KV engine.
    enable_sync_log: bool,
    // Whether synchronize WAL is preferred.
    sync_log_hint: bool,
    // Whether to use the delete range API instead of deleting one by one.
    use_delete_range: bool,
}

impl ApplyContext {
    pub fn new(
        tag: String,
        host: Arc<CoprocessorHost>,
        importer: Arc<SSTImporter>,
        region_scheduler: Scheduler<RegionTask>,
        engines: Engines,
        router: BatchRouter<ApplyFsm, ControlFsm>,
        notifier: Notifier,
        cfg: &Config,
    ) -> ApplyContext {
        ApplyContext {
            tag,
            timer: None,
            host,
            importer,
            region_scheduler,
            engines,
            router,
            notifier,
            cbs: MustConsumeVec::new("callback of apply context"),
            apply_res: vec![],
            kv_wb: None,
            kv_wb_last_bytes: 0,
            kv_wb_last_keys: 0,
            raft_wb: None,
            last_applied_index: 0,
            committed_count: 0,
            enable_sync_log: cfg.sync_log,
            sync_log_hint: false,
            exec_ctx: None,
            use_delete_range: cfg.use_delete_range,
        }
    }

    /// Prepares for applying entries for `delegate`.
    ///
    /// A general apply progress for a delegate is:
    /// `prepare_for` -> `commit` [-> `commit` ...] -> `finish_for`.
    /// After all delegates are handled, `write_to_db` or `finish_for_snapshot`
    /// method should be called.
    pub fn prepare_for(&mut self, delegate: &ApplyDelegate) {
        if self.kv_wb.is_none() {
            self.kv_wb = Some(WriteBatch::with_capacity(DEFAULT_KV_WB_SIZE));
            self.kv_wb_last_bytes = 0;
            self.kv_wb_last_keys = 0;
        }
        if self.raft_wb.is_none() {
            self.raft_wb = Some(WriteBatch::with_capacity(DEFAULT_RAFT_WB_SIZE));
        }
        self.cbs.push(ApplyCallback::new(delegate.region.clone()));
        self.last_applied_index = delegate.apply_state.get_applied_index();
    }

    /// Commits all changes have done for delegate. `persistent` indicates whether
    /// write the changes into rocksdb.
    ///
    /// This call is valid only when it's between a `prepare_for` and `finish_for`.
    pub fn commit(&mut self, delegate: &mut ApplyDelegate) {
        if self.last_applied_index < delegate.apply_state.get_applied_index() {
            delegate.write_apply_state(self.raft_wb.as_mut().unwrap());
        }
        // last_applied_index doesn't need to be updated, set persistent to true will
        // force it call `prepare_for` automatically.
        self.commit_opt(delegate, true);
    }

    fn commit_opt(&mut self, delegate: &mut ApplyDelegate, persistent: bool) {
        delegate.update_metrics(self);
        if persistent {
            self.write_to_db();
            self.prepare_for(delegate);
        }
        self.kv_wb_last_bytes = self.kv_wb().data_size() as u64;
        self.kv_wb_last_keys = self.kv_wb().count() as u64;
    }

    /// Writes all the changes into RocksDB.
    #[allow(clippy::useless_let_if_seq)]
    pub fn write_to_db(&mut self) {
        let mut synced = false;
        if self.kv_wb.as_ref().map_or(false, |wb| !wb.is_empty()) {
            let kv_wb = self.kv_wb.take().unwrap();
            let mut write_opts = WriteOptions::new();
            write_opts.set_sync(self.enable_sync_log && self.sync_log_hint);
            self.engines
                .kv
                .write_opt(kv_wb, &write_opts)
                .unwrap_or_else(|e| {
                    panic!("failed to write to engine: {:?}", e);
                });
            synced = true;
        }
        if self.raft_wb.as_ref().map_or(false, |wb| !wb.is_empty()) {
            let raft_wb = self.raft_wb.take().unwrap();
            let mut write_opts = WriteOptions::new();
            write_opts.set_sync(self.enable_sync_log && self.sync_log_hint);
            self.engines
                .raft
                .write_opt(raft_wb, &write_opts)
                .unwrap_or_else(|e| {
                    panic!("failed to write to engine: {:?}", e);
                });
            synced = true;
        }
        if self.sync_log_hint && synced {
            self.sync_log_hint = false;
        }
        for cbs in self.cbs.drain(..) {
            cbs.invoke_all(&self.host);
        }
    }

    /// Finishes `Apply`s for the delegate.
    pub fn finish_for(&mut self, delegate: &mut ApplyDelegate, results: VecDeque<ExecResult>) {
        if !delegate.pending_remove {
            delegate.write_apply_state(self.raft_wb.as_mut().unwrap());
        }
        self.commit_opt(delegate, false);
        self.apply_res.push(ApplyRes {
            region_id: delegate.region_id(),
            apply_state: delegate.apply_state.clone(),
            exec_res: results,
            metrics: delegate.metrics.clone(),
            applied_index_term: delegate.applied_index_term,
            merged: false,
        });
    }

    /// Finishes `Snapshot`s for the delegate.
    pub fn finish_for_snapshot(&mut self) {
        self.cbs.clear()
    }

    pub fn delta_bytes(&self) -> u64 {
        self.kv_wb().data_size() as u64 - self.kv_wb_last_bytes
    }

    pub fn delta_keys(&self) -> u64 {
        self.kv_wb().count() as u64 - self.kv_wb_last_keys
    }

    #[inline]
    pub fn kv_wb(&self) -> &WriteBatch {
        self.kv_wb.as_ref().unwrap()
    }

    #[inline]
    pub fn kv_wb_mut(&mut self) -> &mut WriteBatch {
        self.kv_wb.as_mut().unwrap()
    }

    #[inline]
    pub fn raft_wb_mut(&mut self) -> &mut WriteBatch {
        self.raft_wb.as_mut().unwrap()
    }

    pub fn flush(&mut self) {
        // TODO: this check is too hacky, need to be more verbose and less buggy.
        let t = match self.timer.take() {
            Some(t) => t,
            None => return,
        };

        // Write to engine
        // raftsotre.sync-log = true means we need prevent data loss when power failure.
        // take raft log gc for example, we write kv WAL first, then write raft WAL,
        // if power failure happen, raft WAL may synced to disk, but kv WAL may not.
        // so we use sync-log flag here.
        self.write_to_db();

        if !self.apply_res.is_empty() {
            for res in self.apply_res.drain(..) {
                self.notifier.notify(
                    res.region_id,
                    PeerMsg::ApplyRes {
                        res: TaskRes::Apply(res),
                    },
                );
            }
        }

        STORE_APPLY_LOG_HISTOGRAM.observe(duration_to_sec(t.elapsed()) as f64);

        slow_log!(
            t,
            "{} handle ready {} committed entries",
            self.tag,
            self.committed_count
        );
        self.committed_count = 0;
    }
}

/// Calls the callback of `cmd` when the Region is removed.
fn notify_region_removed(region_id: u64, peer_id: u64, mut cmd: PendingCmd) {
    debug!(
        "region is removed, notify commands";
        "region_id" => region_id,
        "peer_id" => peer_id,
        "index" => cmd.index,
        "term" => cmd.term
    );
    notify_req_region_removed(region_id, cmd.cb.take().unwrap());
}

pub fn notify_req_region_removed(region_id: u64, cb: Callback) {
    let region_not_found = Error::RegionNotFound(region_id);
    let resp = cmd_resp::new_error(region_not_found);
    cb.invoke_with_response(resp);
}

/// Calls the callback of `cmd` when it can not be processed further.
fn notify_stale_command(region_id: u64, peer_id: u64, term: u64, mut cmd: PendingCmd) {
    info!(
        "command is stale, skip";
        "region_id" => region_id,
        "peer_id" => peer_id,
        "index" => cmd.index,
        "term" => cmd.term
    );
    notify_stale_req(term, cmd.cb.take().unwrap());
}

pub fn notify_stale_req(term: u64, cb: Callback) {
    let resp = cmd_resp::err_resp(Error::StaleCommand, term);
    cb.invoke_with_response(resp);
}

/// Checks if a write is needed to be issued before handling the command.
fn should_write_to_engine(cmd: &RaftCmdRequest, wb_keys: usize) -> bool {
    if cmd.has_admin_request() {
        match cmd.get_admin_request().get_cmd_type() {
            // ComputeHash require an up to date snapshot.
            AdminCmdType::ComputeHash |
            // Merge needs to get the latest apply index.
            AdminCmdType::CommitMerge |
            AdminCmdType::RollbackMerge => return true,
            _ => {}
        }
    }

    // When write batch contains more than `recommended` keys, write the batch
    // to engine.
    if wb_keys >= WRITE_BATCH_MAX_KEYS {
        return true;
    }

    // Some commands may modify keys covered by the current write batch, so we
    // must write the current write batch to the engine first.
    for req in cmd.get_requests() {
        if req.has_delete_range() {
            return true;
        }
        if req.has_ingest_sst() {
            return true;
        }
    }

    false
}

/// A struct that stores the state related to Merge.
///
/// When executing a `CommitMerge`, the source peer may have not applied
/// to the required index, so the target peer has to abort current execution
/// and wait for it asynchronously.
///
/// When rolling the stack, all states required to recover are stored in
/// this struct.
/// TODO: check whether generator/coroutine is a good choice in this case.
struct WaitSourceMergeState {
    /// All of the entries that need to continue to be applied after
    /// the source peer has applied its logs.
    pending_entries: Vec<Entry>,
    /// All of messages that need to continue to be handled after
    /// the source peer has applied its logs and pending entries
    /// are all handled.
    pending_msgs: Vec<Msg>,
    /// A flag that indicates whether the source peer has applied to the required
    /// index. If the source peer is ready, this flag should be set to the region id
    /// of source peer.
    ready_to_merge: Arc<AtomicU64>,
    /// When handling `CatchUpLogs` message, maybe there is a merge cascade, namely,
    /// a source peer to catch up logs whereas the logs contain a `CommitMerge`.
    /// In this case, the source peer needs to merge another source peer first, so storing the
    /// `CatchUpLogs` message in this field, and once the cascaded merge and all other pending
    /// msgs are handled, the source peer will check this field and then send `LogsUpToDate`
    /// message to its target peer.
    catch_up_logs: Option<CatchUpLogs>,
}

impl Debug for WaitSourceMergeState {
    fn fmt(&self, f: &mut fmt::Formatter<'_>) -> fmt::Result {
        f.debug_struct("WaitSourceMergeState")
            .field("pending_entries", &self.pending_entries.len())
            .field("pending_msgs", &self.pending_msgs.len())
            .field("ready_to_merge", &self.ready_to_merge)
            .field("catch_up_logs", &self.catch_up_logs.is_some())
            .finish()
    }
}

/// The apply delegate of a Region which is responsible for handling committed
/// raft log entries of a Region.
///
/// `Apply` is a term of Raft, which means executing the actual commands.
/// In Raft, once some log entries are committed, for every peer of the Raft
/// group will apply the logs one by one. For write commands, it does write or
/// delete to local engine; for admin commands, it does some meta change of the
/// Raft group.
///
/// `Delegate` is just a structure to congregate all apply related fields of a
/// Region. The apply worker receives all the apply tasks of different Regions
/// located at this store, and it will get the corresponding apply delegate to
/// handle the apply task to make the code logic more clear.
#[derive(Debug)]
pub struct ApplyDelegate {
    /// The ID of the peer.
    id: u64,
    /// The term of the Region.
    term: u64,
    /// The Region information of the peer.
    region: Region,
    /// Peer_tag, "[region region_id] peer_id".
    tag: String,

    /// If the delegate should be stopped from polling.
    /// A delegate can be stopped in conf change, merge or requested by destroy message.
    stopped: bool,
    /// Set to true when removing itself because of `ConfChangeType::RemoveNode`, and then
    /// any following committed logs in same Ready should be applied failed.
    pending_remove: bool,

    /// The commands waiting to be committed and applied
    pending_cmds: PendingCmdQueue,

    /// Marks the delegate as merged by CommitMerge.
    merged: bool,
    /// Indicates the peer is in merging, if that compact log won't be performed.
    is_merging: bool,
    /// Records the epoch version after the last merge.
    last_merge_version: u64,
    /// A temporary state that keeps track of the progress of the source peer state when
    /// CommitMerge is unable to be executed.
    wait_merge_state: Option<WaitSourceMergeState>,
    // ID of last region that reports ready.
    ready_source_region_id: u64,

    /// TiKV writes apply_state to KV RocksDB, in one write batch together with kv data.
    ///
    /// If we write it to Raft RocksDB, apply_state and kv data (Put, Delete) are in
    /// separate WAL file. When power failure, for current raft log, apply_index may synced
    /// to file, but KV data may not synced to file, so we will lose data.
    apply_state: RaftApplyState,
    /// The term of the raft log at applied index.
    applied_index_term: u64,

    /// The local metrics, and it will be flushed periodically.
    metrics: ApplyMetrics,
}

impl ApplyDelegate {
    fn from_registration(reg: Registration) -> ApplyDelegate {
        ApplyDelegate {
            id: reg.id,
            tag: format!("[region {}] {}", reg.region.get_id(), reg.id),
            region: reg.region,
            pending_remove: false,
            apply_state: reg.apply_state,
            applied_index_term: reg.applied_index_term,
            term: reg.term,
            stopped: false,
            merged: false,
            ready_source_region_id: 0,
            wait_merge_state: None,
            is_merging: false,
            pending_cmds: Default::default(),
            metrics: Default::default(),
            last_merge_version: 0,
        }
    }

    pub fn region_id(&self) -> u64 {
        self.region.get_id()
    }

    pub fn id(&self) -> u64 {
        self.id
    }

    /// Handles all the committed_entries, namely, applies the committed entries.
    fn handle_raft_committed_entries(
        &mut self,
        apply_ctx: &mut ApplyContext,
        mut committed_entries: Vec<Entry>,
    ) {
        if committed_entries.is_empty() {
            return;
        }
        apply_ctx.prepare_for(self);
        apply_ctx.committed_count += committed_entries.len();
        // If we send multiple ConfChange commands, only first one will be proposed correctly,
        // others will be saved as a normal entry with no data, so we must re-propose these
        // commands again.
        apply_ctx.committed_count += committed_entries.len();
        let mut drainer = committed_entries.drain(..);
        let mut results = VecDeque::new();
        while let Some(entry) = drainer.next() {
            if self.pending_remove {
                // This peer is about to be destroyed, skip everything.
                break;
            }

            let expect_index = self.apply_state.get_applied_index() + 1;
            if expect_index != entry.get_index() {
                // Msg::CatchUpLogs may have arrived before Msg::Apply.
                if expect_index > entry.get_index() && self.is_merging {
                    info!(
                        "skip log as it's already applied";
                        "region_id" => self.region_id(),
                        "peer_id" => self.id(),
                        "index" => entry.get_index()
                    );
                    continue;
                }
                panic!(
                    "{} expect index {}, but got {}",
                    self.tag,
                    expect_index,
                    entry.get_index()
                );
            }

            let res = match entry.get_entry_type() {
                EntryType::EntryNormal => self.handle_raft_entry_normal(apply_ctx, &entry),
                EntryType::EntryConfChange => self.handle_raft_entry_conf_change(apply_ctx, &entry),
            };

            match res {
                ApplyResult::None => {}
                ApplyResult::Res(res) => results.push_back(res),
                ApplyResult::WaitMergeSource(ready_to_merge) => {
                    apply_ctx.committed_count -= drainer.len() + 1;
                    let mut pending_entries = Vec::with_capacity(drainer.len() + 1);
                    // Note that CommitMerge is skipped when `WaitMergeSource` is returned.
                    // So we need to enqueue it again and execute it again when resuming.
                    pending_entries.push(entry);
                    pending_entries.extend(drainer);
                    apply_ctx.finish_for(self, results);
                    self.wait_merge_state = Some(WaitSourceMergeState {
                        pending_entries,
                        pending_msgs: Vec::default(),
                        ready_to_merge,
                        catch_up_logs: None,
                    });
                    return;
                }
            }
        }

        apply_ctx.finish_for(self, results);
    }

    fn update_metrics(&mut self, apply_ctx: &ApplyContext) {
        self.metrics.written_bytes += apply_ctx.delta_bytes();
        self.metrics.written_keys += apply_ctx.delta_keys();
    }

    fn write_apply_state(&self, raft_wb: &WriteBatch) {
        raft_wb
            .put_msg(
                &keys::apply_state_key(self.region.get_id()),
                &self.apply_state,
            )
            .unwrap_or_else(|e| {
                panic!(
                    "{} failed to save apply state to write batch, error: {:?}",
                    self.tag, e
                );
            });
    }

    fn handle_raft_entry_normal(
        &mut self,
        apply_ctx: &mut ApplyContext,
        entry: &Entry,
    ) -> ApplyResult {
        let index = entry.get_index();
        let term = entry.get_term();
        let data = entry.get_data();

        if !data.is_empty() {
            let cmd = util::parse_data_at(data, index, &self.tag);

            if should_write_to_engine(&cmd, apply_ctx.kv_wb().count()) {
                apply_ctx.commit(self);
            }

            return self.process_raft_cmd(apply_ctx, index, term, cmd);
        }

        // when a peer become leader, it will send an empty entry.
        let mut state = self.apply_state.clone();
        state.set_applied_index(index);
        self.apply_state = state;
        self.applied_index_term = term;
        assert!(term > 0);
        while let Some(mut cmd) = self.pending_cmds.pop_normal(term - 1) {
            // apprently, all the callbacks whose term is less than entry's term are stale.
            apply_ctx
                .cbs
                .last_mut()
                .unwrap()
                .push(cmd.cb.take(), cmd_resp::err_resp(Error::StaleCommand, term));
        }
        ApplyResult::None
    }

    fn handle_raft_entry_conf_change(
        &mut self,
        apply_ctx: &mut ApplyContext,
        entry: &Entry,
    ) -> ApplyResult {
        let index = entry.get_index();
        let term = entry.get_term();
        let conf_change: ConfChange = util::parse_data_at(entry.get_data(), index, &self.tag);
        let cmd = util::parse_data_at(conf_change.get_context(), index, &self.tag);
        match self.process_raft_cmd(apply_ctx, index, term, cmd) {
            ApplyResult::None => {
                // If failed, tell Raft that the `ConfChange` was aborted.
                ApplyResult::Res(ExecResult::ChangePeer(Default::default()))
            }
            ApplyResult::Res(mut res) => {
                if let ExecResult::ChangePeer(ref mut cp) = res {
                    cp.conf_change = conf_change;
                } else {
                    panic!(
                        "{} unexpected result {:?} for conf change {:?} at {}",
                        self.tag, res, conf_change, index
                    );
                }
                ApplyResult::Res(res)
            }
            ApplyResult::WaitMergeSource(_) => unreachable!(),
        }
    }

    fn find_cb(&mut self, index: u64, term: u64, is_conf_change: bool) -> Option<Callback> {
        let (region_id, peer_id) = (self.region_id(), self.id());
        if is_conf_change {
            if let Some(mut cmd) = self.pending_cmds.take_conf_change() {
                if cmd.index == index && cmd.term == term {
                    return Some(cmd.cb.take().unwrap());
                } else {
                    notify_stale_command(region_id, peer_id, self.term, cmd);
                }
            }
            return None;
        }
        while let Some(mut head) = self.pending_cmds.pop_normal(term) {
            if head.index == index && head.term == term {
                return Some(head.cb.take().unwrap());
            }
            // Because of the lack of original RaftCmdRequest, we skip calling
            // coprocessor here.
            notify_stale_command(region_id, peer_id, self.term, head);
        }
        None
    }

    fn process_raft_cmd(
        &mut self,
        apply_ctx: &mut ApplyContext,
        index: u64,
        term: u64,
        cmd: RaftCmdRequest,
    ) -> ApplyResult {
        if index == 0 {
            panic!(
                "{} processing raft command needs a none zero index",
                self.tag
            );
        }

        if cmd.has_admin_request() {
            apply_ctx.sync_log_hint = true;
        }

        let is_conf_change = get_change_peer_cmd(&cmd).is_some();
        apply_ctx.host.pre_apply(&self.region, &cmd);
        let (mut resp, exec_result) = self.apply_raft_cmd(apply_ctx, index, term, cmd);
        if let ApplyResult::WaitMergeSource(_) = exec_result {
            return exec_result;
        }

        debug!(
            "applied command";
            "region_id" => self.region_id(),
            "peer_id" => self.id(),
            "index" => index
        );

        // TODO: if we have exec_result, maybe we should return this callback too. Outer
        // store will call it after handing exec result.
        cmd_resp::bind_term(&mut resp, self.term);
        let cmd_cb = self.find_cb(index, term, is_conf_change);
        apply_ctx.cbs.last_mut().unwrap().push(cmd_cb, resp);

        exec_result
    }

    /// Applies raft command.
    ///
    /// An apply operation can fail in the following situations:
    ///   1. it encounters an error that will occur on all stores, it can continue
    /// applying next entry safely, like epoch not match for example;
    ///   2. it encounters an error that may not occur on all stores, in this case
    /// we should try to apply the entry again or panic. Considering that this
    /// usually due to disk operation fail, which is rare, so just panic is ok.
    fn apply_raft_cmd(
        &mut self,
        ctx: &mut ApplyContext,
        index: u64,
        term: u64,
        req: RaftCmdRequest,
    ) -> (RaftCmdResponse, ApplyResult) {
        // if pending remove, apply should be aborted already.
        assert!(!self.pending_remove);

        ctx.exec_ctx = Some(self.new_ctx(index, term));
        ctx.kv_wb_mut().set_save_point();
        ctx.raft_wb_mut().set_save_point();
        let (resp, exec_result) = match self.exec_raft_cmd(ctx, req) {
            Ok(a) => a,
            Err(e) => {
                // clear dirty values.
                ctx.kv_wb_mut().rollback_to_save_point().unwrap();
                ctx.raft_wb_mut().rollback_to_save_point().unwrap();
                match e {
                    Error::EpochNotMatch(..) => debug!(
                        "epoch not match";
                        "region_id" => self.region_id(),
                        "peer_id" => self.id(),
                        "err" => ?e
                    ),
                    _ => error!(
                        "execute raft command";
                        "region_id" => self.region_id(),
                        "peer_id" => self.id(),
                        "err" => ?e
                    ),
                }
                (cmd_resp::new_error(e), ApplyResult::None)
            }
        };
        if let ApplyResult::WaitMergeSource(_) = exec_result {
            return (resp, exec_result);
        }

        let mut exec_ctx = ctx.exec_ctx.take().unwrap();
        exec_ctx.apply_state.set_applied_index(index);

        self.apply_state = exec_ctx.apply_state;
        self.applied_index_term = term;

        if let ApplyResult::Res(ref exec_result) = exec_result {
            match *exec_result {
                ExecResult::ChangePeer(ref cp) => {
                    self.region = cp.region.clone();
                }
                ExecResult::ComputeHash { .. }
                | ExecResult::VerifyHash { .. }
                | ExecResult::CompactLog { .. }
                | ExecResult::DeleteRange { .. }
                | ExecResult::IngestSST { .. } => {}
                ExecResult::SplitRegion { ref derived, .. } => {
                    self.region = derived.clone();
                    self.metrics.size_diff_hint = 0;
                    self.metrics.delete_keys_hint = 0;
                }
                ExecResult::PrepareMerge { ref region, .. } => {
                    self.region = region.clone();
                    self.is_merging = true;
                }
                ExecResult::CommitMerge { ref region, .. } => {
                    self.region = region.clone();
                    self.last_merge_version = region.get_region_epoch().get_version();
                }
                ExecResult::RollbackMerge { ref region, .. } => {
                    self.region = region.clone();
                    self.is_merging = false;
                }
            }
        }

        (resp, exec_result)
    }

    fn destroy(&mut self, apply_ctx: &mut ApplyContext) {
        self.stopped = true;
        apply_ctx.router.close(self.region_id());
        for cmd in self.pending_cmds.normals.drain(..) {
            notify_region_removed(self.region.get_id(), self.id, cmd);
        }
        if let Some(cmd) = self.pending_cmds.conf_change.take() {
            notify_region_removed(self.region.get_id(), self.id, cmd);
        }
    }

    fn clear_all_commands_as_stale(&mut self) {
        let (region_id, peer_id) = (self.region_id(), self.id());
        for cmd in self.pending_cmds.normals.drain(..) {
            notify_stale_command(region_id, peer_id, self.term, cmd);
        }
        if let Some(cmd) = self.pending_cmds.conf_change.take() {
            notify_stale_command(region_id, peer_id, self.term, cmd);
        }
    }

    fn new_ctx(&self, index: u64, term: u64) -> ExecContext {
        ExecContext::new(self.apply_state.clone(), index, term)
    }
}

impl ApplyDelegate {
    // Only errors that will also occur on all other stores should be returned.
    fn exec_raft_cmd(
        &mut self,
        ctx: &mut ApplyContext,
        req: RaftCmdRequest,
    ) -> Result<(RaftCmdResponse, ApplyResult)> {
        // Include region for epoch not match after merge may cause key not in range.
        let include_region =
            req.get_header().get_region_epoch().get_version() >= self.last_merge_version;
        check_region_epoch(&req, &self.region, include_region)?;
        if req.has_admin_request() {
            self.exec_admin_cmd(ctx, &req)
        } else {
            self.exec_write_cmd(ctx, &req)
        }
    }

    fn exec_admin_cmd(
        &mut self,
        ctx: &mut ApplyContext,
        req: &RaftCmdRequest,
    ) -> Result<(RaftCmdResponse, ApplyResult)> {
        let request = req.get_admin_request();
        let cmd_type = request.get_cmd_type();
        if cmd_type != AdminCmdType::CompactLog && cmd_type != AdminCmdType::CommitMerge {
            info!(
                "execute admin command";
                "region_id" => self.region_id(),
                "peer_id" => self.id(),
                "term" => ctx.exec_ctx.as_ref().unwrap().term,
                "index" => ctx.exec_ctx.as_ref().unwrap().index,
                "command" => ?request
            );
        }

        let (mut response, exec_result) = match cmd_type {
            AdminCmdType::ChangePeer => self.exec_change_peer(ctx, request),
            AdminCmdType::Split => self.exec_split(ctx, request),
            AdminCmdType::BatchSplit => self.exec_batch_split(ctx, request),
            AdminCmdType::CompactLog => self.exec_compact_log(ctx, request),
            AdminCmdType::TransferLeader => Err(box_err!("transfer leader won't exec")),
            AdminCmdType::ComputeHash => self.exec_compute_hash(ctx, request),
            AdminCmdType::VerifyHash => self.exec_verify_hash(ctx, request),
            // TODO: is it backward compatible to add new cmd_type?
            AdminCmdType::PrepareMerge => self.exec_prepare_merge(ctx, request),
            AdminCmdType::CommitMerge => self.exec_commit_merge(ctx, request),
            AdminCmdType::RollbackMerge => self.exec_rollback_merge(ctx, request),
            AdminCmdType::InvalidAdmin => Err(box_err!("unsupported admin command type")),
        }?;
        response.set_cmd_type(cmd_type);

        let mut resp = RaftCmdResponse::new();
        if !req.get_header().get_uuid().is_empty() {
            let uuid = req.get_header().get_uuid().to_vec();
            resp.mut_header().set_uuid(uuid);
        }
        resp.set_admin_response(response);
        Ok((resp, exec_result))
    }

    fn exec_write_cmd(
        &mut self,
        ctx: &ApplyContext,
        req: &RaftCmdRequest,
    ) -> Result<(RaftCmdResponse, ApplyResult)> {
        let requests = req.get_requests();
        let mut responses = Vec::with_capacity(requests.len());

        let mut ranges = vec![];
        let mut ssts = vec![];
        for req in requests {
            let cmd_type = req.get_cmd_type();
            let mut resp = match cmd_type {
                CmdType::Put => self.handle_put(ctx, req),
                CmdType::Delete => self.handle_delete(ctx, req),
                CmdType::DeleteRange => {
                    self.handle_delete_range(ctx, req, &mut ranges, ctx.use_delete_range)
                }
                CmdType::IngestSST => self.handle_ingest_sst(ctx, req, &mut ssts),
                // Readonly commands are handled in raftstore directly.
                // Don't panic here in case there are old entries need to be applied.
                // It's also safe to skip them here, because a restart must have happened,
                // hence there is no callback to be called.
                CmdType::Snap | CmdType::Get => {
                    warn!(
                        "skip readonly command";
                        "region_id" => self.region_id(),
                        "peer_id" => self.id(),
                        "command" => ?req
                    );
                    continue;
                }
                CmdType::Prewrite | CmdType::Invalid => {
                    Err(box_err!("invalid cmd type, message maybe currupted"))
                }
            }?;

            resp.set_cmd_type(cmd_type);

            responses.push(resp);
        }

        let mut resp = RaftCmdResponse::new();
        if !req.get_header().get_uuid().is_empty() {
            let uuid = req.get_header().get_uuid().to_vec();
            resp.mut_header().set_uuid(uuid);
        }
        resp.set_responses(RepeatedField::from_vec(responses));

        assert!(ranges.is_empty() || ssts.is_empty());
        let exec_res = if !ranges.is_empty() {
            ApplyResult::Res(ExecResult::DeleteRange { ranges })
        } else if !ssts.is_empty() {
            ApplyResult::Res(ExecResult::IngestSST { ssts })
        } else {
            ApplyResult::None
        };

        Ok((resp, exec_res))
    }
}

// Write commands related.
impl ApplyDelegate {
    fn handle_put(&mut self, ctx: &ApplyContext, req: &Request) -> Result<Response> {
        let (key, value) = (req.get_put().get_key(), req.get_put().get_value());
        // region key range has no data prefix, so we must use origin key to check.
        util::check_key_in_region(key, &self.region)?;

        let resp = Response::new();
        let key = keys::data_key(key);
        self.metrics.size_diff_hint += key.len() as i64;
        self.metrics.size_diff_hint += value.len() as i64;
        if !req.get_put().get_cf().is_empty() {
            let cf = req.get_put().get_cf();
            // TODO: don't allow write preseved cfs.
            if cf == CF_LOCK {
                self.metrics.lock_cf_written_bytes += key.len() as u64;
                self.metrics.lock_cf_written_bytes += value.len() as u64;
            }
            // TODO: check whether cf exists or not.
            rocksdb_util::get_cf_handle(&ctx.engines.kv, cf)
                .and_then(|handle| ctx.kv_wb().put_cf(handle, &key, value))
                .unwrap_or_else(|e| {
                    panic!(
                        "{} failed to write ({}, {}) to cf {}: {:?}",
                        self.tag,
                        escape(&key),
                        escape(value),
                        cf,
                        e
                    )
                });
        } else {
            ctx.kv_wb().put(&key, value).unwrap_or_else(|e| {
                panic!(
                    "{} failed to write ({}, {}): {:?}",
                    self.tag,
                    escape(&key),
                    escape(value),
                    e
                );
            });
        }
        Ok(resp)
    }

    fn handle_delete(&mut self, ctx: &ApplyContext, req: &Request) -> Result<Response> {
        let key = req.get_delete().get_key();
        // region key range has no data prefix, so we must use origin key to check.
        util::check_key_in_region(key, &self.region)?;

        let key = keys::data_key(key);
        // since size_diff_hint is not accurate, so we just skip calculate the value size.
        self.metrics.size_diff_hint -= key.len() as i64;
        let resp = Response::new();
        if !req.get_delete().get_cf().is_empty() {
            let cf = req.get_delete().get_cf();
            // TODO: check whether cf exists or not.
            rocksdb_util::get_cf_handle(&ctx.engines.kv, cf)
                .and_then(|handle| ctx.kv_wb().delete_cf(handle, &key))
                .unwrap_or_else(|e| {
                    panic!("{} failed to delete {}: {:?}", self.tag, escape(&key), e)
                });

            if cf == CF_LOCK {
                // delete is a kind of write for RocksDB.
                self.metrics.lock_cf_written_bytes += key.len() as u64;
            } else {
                self.metrics.delete_keys_hint += 1;
            }
        } else {
            ctx.kv_wb().delete(&key).unwrap_or_else(|e| {
                panic!("{} failed to delete {}: {:?}", self.tag, escape(&key), e)
            });
            self.metrics.delete_keys_hint += 1;
        }

        Ok(resp)
    }

    fn handle_delete_range(
        &mut self,
        ctx: &ApplyContext,
        req: &Request,
        ranges: &mut Vec<Range>,
        use_delete_range: bool,
    ) -> Result<Response> {
        let s_key = req.get_delete_range().get_start_key();
        let e_key = req.get_delete_range().get_end_key();
        if !e_key.is_empty() && s_key >= e_key {
            return Err(box_err!(
                "invalid delete range command, start_key: {:?}, end_key: {:?}",
                s_key,
                e_key
            ));
        }
        // region key range has no data prefix, so we must use origin key to check.
        util::check_key_in_region(s_key, &self.region)?;
        let end_key = keys::data_end_key(e_key);
        let region_end_key = keys::data_end_key(self.region.get_end_key());
        if end_key > region_end_key {
            return Err(Error::KeyNotInRegion(e_key.to_vec(), self.region.clone()));
        }

        let resp = Response::new();
        let mut cf = req.get_delete_range().get_cf();
        if cf.is_empty() {
            cf = CF_DEFAULT;
        }
        if ALL_CFS.iter().find(|x| **x == cf).is_none() {
            return Err(box_err!("invalid delete range command, cf: {:?}", cf));
        }
        let handle = rocksdb_util::get_cf_handle(&ctx.engines.kv, cf).unwrap();

        let start_key = keys::data_key(s_key);
        // Use delete_files_in_range to drop as many sst files as possible, this
        // is a way to reclaim disk space quickly after drop a table/index.
        ctx.engines
            .kv
            .delete_files_in_range_cf(handle, &start_key, &end_key, /* include_end */ false)
            .unwrap_or_else(|e| {
                panic!(
                    "{} failed to delete files in range [{}, {}): {:?}",
                    self.tag,
                    escape(&start_key),
                    escape(&end_key),
                    e
                )
            });

        // Delete all remaining keys.
        util::delete_all_in_range_cf(&ctx.engines.kv, cf, &start_key, &end_key, use_delete_range)
            .unwrap_or_else(|e| {
                panic!(
                    "{} failed to delete all in range [{}, {}), cf: {}, err: {:?}",
                    self.tag,
                    escape(&start_key),
                    escape(&end_key),
                    cf,
                    e
                );
            });

        ranges.push(Range::new(cf.to_owned(), start_key, end_key));

        Ok(resp)
    }

    fn handle_ingest_sst(
        &mut self,
        ctx: &ApplyContext,
        req: &Request,
        ssts: &mut Vec<SSTMeta>,
    ) -> Result<Response> {
        let sst = req.get_ingest_sst().get_sst();

        if let Err(e) = check_sst_for_ingestion(sst, &self.region) {
            error!(
                 "ingest fail";
                 "region_id" => self.region_id(),
                 "peer_id" => self.id(),
                 "sst" => ?sst,
                 "region" => ?&self.region,
                 "err" => ?e
            );
            // This file is not valid, we can delete it here.
            let _ = ctx.importer.delete(sst);
            return Err(e);
        }

        ctx.importer
            .ingest(sst, &ctx.engines.kv)
            .unwrap_or_else(|e| {
                // If this failed, it means that the file is corrupted or something
                // is wrong with the engine, but we can do nothing about that.
                panic!("{} ingest {:?}: {:?}", self.tag, sst, e);
            });

        ssts.push(sst.clone());
        Ok(Response::new())
    }
}

// Admin commands related.
impl ApplyDelegate {
    fn exec_change_peer(
        &mut self,
        ctx: &mut ApplyContext,
        request: &AdminRequest,
    ) -> Result<(AdminResponse, ApplyResult)> {
        let request = request.get_change_peer();
        let peer = request.get_peer();
        let store_id = peer.get_store_id();
        let change_type = request.get_change_type();
        let mut region = self.region.clone();

        fail_point!(
            "apply_on_conf_change_1_3_1",
            (self.id == 1 || self.id == 3) && self.region_id() == 1,
            |_| panic!("should not use return")
        );
        fail_point!(
            "apply_on_conf_change_all_1",
            self.region_id() == 1,
            |_| panic!("should not use return")
        );
        info!(
            "exec ConfChange";
            "region_id" => self.region_id(),
            "peer_id" => self.id(),
            "type" => util::conf_change_type_str(change_type),
            "epoch" => ?region.get_region_epoch(),
        );

        // TODO: we should need more check, like peer validation, duplicated id, etc.
        let conf_ver = region.get_region_epoch().get_conf_ver() + 1;
        region.mut_region_epoch().set_conf_ver(conf_ver);

        match change_type {
            ConfChangeType::AddNode => {
                let add_ndoe_fp = || {
                    fail_point!(
                        "apply_on_add_node_1_2",
                        { self.id == 2 && self.region_id() == 1 },
                        |_| {}
                    )
                };
                add_ndoe_fp();

                PEER_ADMIN_CMD_COUNTER_VEC
                    .with_label_values(&["add_peer", "all"])
                    .inc();

                let mut exists = false;
                if let Some(p) = util::find_peer_mut(&mut region, store_id) {
                    exists = true;
                    if !p.get_is_learner() || p.get_id() != peer.get_id() {
                        error!(
                            "can't add duplicated peer";
                            "region_id" => self.region_id(),
                            "peer_id" => self.id(),
                            "peer" => ?peer,
                            "region" => ?&self.region
                        );
                        return Err(box_err!(
                            "can't add duplicated peer {:?} to region {:?}",
                            peer,
                            self.region
                        ));
                    } else {
                        p.set_is_learner(false);
                    }
                }
                if !exists {
                    // TODO: Do we allow adding peer in same node?
                    region.mut_peers().push(peer.clone());
                }

                PEER_ADMIN_CMD_COUNTER_VEC
                    .with_label_values(&["add_peer", "success"])
                    .inc();
                info!(
                    "add peer successfully";
                    "region_id" => self.region_id(),
                    "peer_id" => self.id(),
                    "peer" => ?peer,
                    "region" => ?&self.region
                );
            }
            ConfChangeType::RemoveNode => {
                PEER_ADMIN_CMD_COUNTER_VEC
                    .with_label_values(&["remove_peer", "all"])
                    .inc();

                if let Some(p) = util::remove_peer(&mut region, store_id) {
                    // Considering `is_learner` flag in `Peer` here is by design.
                    if &p != peer {
                        error!(
                            "ignore remove unmatched peer";
                            "region_id" => self.region_id(),
                            "peer_id" => self.id(),
                            "expect_peer" => ?peer,
                            "get_peeer" => ?p
                        );
                        return Err(box_err!(
                            "remove unmatched peer: expect: {:?}, get {:?}, ignore",
                            peer,
                            p
                        ));
                    }
                    if self.id == peer.get_id() {
                        // Remove ourself, we will destroy all region data later.
                        // So we need not to apply following logs.
                        self.stopped = true;
                        self.pending_remove = true;
                    }
                } else {
                    error!(
                        "remove missing peer";
                        "region_id" => self.region_id(),
                        "peer_id" => self.id(),
                        "peer" => ?peer,
                        "region" => ?&self.region,
                    );
                    return Err(box_err!(
                        "remove missing peer {:?} from region {:?}",
                        peer,
                        self.region
                    ));
                }

                PEER_ADMIN_CMD_COUNTER_VEC
                    .with_label_values(&["remove_peer", "success"])
                    .inc();
                info!(
                    "remove peer successfully";
                    "region_id" => self.region_id(),
                    "peer_id" => self.id(),
                    "peer" => ?peer,
                    "region" => ?&self.region
                );
            }
            ConfChangeType::AddLearnerNode => {
                PEER_ADMIN_CMD_COUNTER_VEC
                    .with_label_values(&["add_learner", "all"])
                    .inc();

                if util::find_peer(&region, store_id).is_some() {
                    error!(
                        "can't add duplicated learner";
                        "region_id" => self.region_id(),
                        "peer_id" => self.id(),
                        "peer" => ?peer,
                        "region" => ?&self.region
                    );
                    return Err(box_err!(
                        "can't add duplicated learner {:?} to region {:?}",
                        peer,
                        self.region
                    ));
                }
                region.mut_peers().push(peer.clone());

                PEER_ADMIN_CMD_COUNTER_VEC
                    .with_label_values(&["add_learner", "success"])
                    .inc();
                info!(
                    "add learner successfully";
                    "region_id" => self.region_id(),
                    "peer_id" => self.id(),
                    "peer" => ?peer,
                    "region" => ?&self.region,
                );
            }
        }

        let state = if self.pending_remove {
            PeerState::Tombstone
        } else {
            PeerState::Normal
        };
        if let Err(e) = write_peer_state(ctx.raft_wb.as_mut().unwrap(), &region, state, None) {
            panic!("{} failed to update region state: {:?}", self.tag, e);
        }

        let mut resp = AdminResponse::new();
        resp.mut_change_peer().set_region(region.clone());

        Ok((
            resp,
            ApplyResult::Res(ExecResult::ChangePeer(ChangePeer {
                conf_change: Default::default(),
                peer: peer.clone(),
                region,
            })),
        ))
    }

    fn exec_split(
        &mut self,
        ctx: &mut ApplyContext,
        req: &AdminRequest,
    ) -> Result<(AdminResponse, ApplyResult)> {
        info!(
            "split is deprecated, redirect to use batch split";
            "region_id" => self.region_id(),
            "peer_id" => self.id(),
        );
        let split = req.get_split().to_owned();
        let mut admin_req = AdminRequest::new();
        admin_req
            .mut_splits()
            .set_right_derive(split.get_right_derive());
        admin_req.mut_splits().mut_requests().push(split);
        // This method is executed only when there are unapplied entries after being restarted.
        // So there will be no callback, it's OK to return a response that does not matched
        // with its request.
        self.exec_batch_split(ctx, &admin_req)
    }

    fn exec_batch_split(
        &mut self,
        ctx: &mut ApplyContext,
        req: &AdminRequest,
    ) -> Result<(AdminResponse, ApplyResult)> {
        let apply_before_split = || {
            fail_point!(
                "apply_before_split_1_3",
                { self.id == 3 && self.region_id() == 1 },
                |_| {}
            );
        };
        apply_before_split();

        PEER_ADMIN_CMD_COUNTER_VEC
            .with_label_values(&["batch-split", "all"])
            .inc();

        let split_reqs = req.get_splits();
        let right_derive = split_reqs.get_right_derive();
        if split_reqs.get_requests().is_empty() {
            return Err(box_err!("missing split requests"));
        }
        let mut derived = self.region.clone();
        let new_region_cnt = split_reqs.get_requests().len();
        let mut regions = Vec::with_capacity(new_region_cnt + 1);
        let mut keys: VecDeque<Vec<u8>> = VecDeque::with_capacity(new_region_cnt + 1);
        for req in split_reqs.get_requests() {
            let split_key = req.get_split_key();
            if split_key.is_empty() {
                return Err(box_err!("missing split key"));
            }
            if split_key
                <= keys
                    .back()
                    .map_or_else(|| derived.get_start_key(), Vec::as_slice)
            {
                return Err(box_err!("invalid split request: {:?}", split_reqs));
            }
            if req.get_new_peer_ids().len() != derived.get_peers().len() {
                return Err(box_err!(
                    "invalid new peer id count, need {:?}, but got {:?}",
                    derived.get_peers(),
                    req.get_new_peer_ids()
                ));
            }
            keys.push_back(split_key.to_vec());
        }

        util::check_key_in_region(keys.back().unwrap(), &self.region)?;

        info!(
            "split region";
            "region_id" => self.region_id(),
            "peer_id" => self.id(),
            "region" => ?derived,
            "keys" => ?keys
        );
        let new_version = derived.get_region_epoch().get_version() + new_region_cnt as u64;
        derived.mut_region_epoch().set_version(new_version);
        // Note that the split requests only contain ids for new regions, so we need
        // to handle new regions and old region separately.
        if right_derive {
            // So the range of new regions is [old_start_key, split_key1, ..., last_split_key].
            keys.push_front(derived.get_start_key().to_vec());
        } else {
            // So the range of new regions is [split_key1, ..., last_split_key, old_end_key].
            keys.push_back(derived.get_end_key().to_vec());
            derived.set_end_key(keys.front().unwrap().to_vec());
            regions.push(derived.clone());
        }
        let raf_wb_mut = ctx.raft_wb.as_mut().unwrap();
        for req in split_reqs.get_requests() {
            let mut new_region = Region::new();
            // TODO: check new region id validation.
            new_region.set_id(req.get_new_region_id());
            new_region.set_region_epoch(derived.get_region_epoch().to_owned());
            new_region.set_start_key(keys.pop_front().unwrap());
            new_region.set_end_key(keys.front().unwrap().to_vec());
            new_region.set_peers(RepeatedField::from_slice(derived.get_peers()));
            for (peer, peer_id) in new_region
                .mut_peers()
                .iter_mut()
                .zip(req.get_new_peer_ids())
            {
                peer.set_id(*peer_id);
            }
            write_peer_state(raf_wb_mut, &new_region, PeerState::Normal, None)
                .and_then(|_| write_initial_apply_state(raf_wb_mut, new_region.get_id()))
                .unwrap_or_else(|e| {
                    panic!(
                        "{} fails to save split region {:?}: {:?}",
                        self.tag, new_region, e
                    )
                });
            regions.push(new_region);
        }
        if right_derive {
            derived.set_start_key(keys.pop_front().unwrap());
            regions.push(derived.clone());
        }
        write_peer_state(raf_wb_mut, &derived, PeerState::Normal, None).unwrap_or_else(|e| {
            panic!("{} fails to update region {:?}: {:?}", self.tag, derived, e)
        });
        let mut resp = AdminResponse::new();
        resp.mut_splits()
            .set_regions(RepeatedField::from_slice(&regions));
        PEER_ADMIN_CMD_COUNTER_VEC
            .with_label_values(&["batch-split", "success"])
            .inc();

        Ok((
            resp,
            ApplyResult::Res(ExecResult::SplitRegion { regions, derived }),
        ))
    }

    fn exec_prepare_merge(
        &mut self,
        ctx: &mut ApplyContext,
        req: &AdminRequest,
    ) -> Result<(AdminResponse, ApplyResult)> {
        PEER_ADMIN_CMD_COUNTER_VEC
            .with_label_values(&["prepare_merge", "all"])
            .inc();

        let prepare_merge = req.get_prepare_merge();
        let index = prepare_merge.get_min_index();
        let exec_ctx = ctx.exec_ctx.as_ref().unwrap();
        let first_index = peer_storage::first_index(&exec_ctx.apply_state);
        if index < first_index {
            // We filter `CompactLog` command before.
            panic!(
                "{} first index {} > min_index {}, skip pre merge",
                self.tag, first_index, index
            );
        }
        let mut region = self.region.clone();
        let region_version = region.get_region_epoch().get_version() + 1;
        region.mut_region_epoch().set_version(region_version);
        // In theory conf version should not be increased when executing prepare_merge.
        // However, we don't want to do conf change after prepare_merge is committed.
        // This can also be done by iterating all proposal to find if prepare_merge is
        // proposed before proposing conf change, but it make things complicated.
        // Another way is make conf change also check region version, but this is not
        // backward compatible.
        let conf_version = region.get_region_epoch().get_conf_ver() + 1;
        region.mut_region_epoch().set_conf_ver(conf_version);
        let mut merging_state = MergeState::new();
        merging_state.set_min_index(index);
        merging_state.set_target(prepare_merge.get_target().to_owned());
        merging_state.set_commit(exec_ctx.index);
        write_peer_state(
            ctx.raft_wb.as_mut().unwrap(),
            &region,
            PeerState::Merging,
            Some(merging_state.clone()),
        )
        .unwrap_or_else(|e| {
            panic!(
                "{} failed to save merging state {:?} for region {:?}: {:?}",
                self.tag, merging_state, region, e
            )
        });

        PEER_ADMIN_CMD_COUNTER_VEC
            .with_label_values(&["prepare_merge", "success"])
            .inc();

        Ok((
            AdminResponse::new(),
            ApplyResult::Res(ExecResult::PrepareMerge {
                region,
                state: merging_state,
            }),
        ))
    }

    fn load_entries_for_merge(
        &self,
        ctx: &ApplyContext,
        merge: &CommitMergeRequest,
        apply_index: u64,
    ) -> Vec<Entry> {
        // Entries from [first_index, last_index) need to be loaded.
        let first_index = apply_index + 1;
        let last_index = merge.get_commit() + 1;
        if first_index >= last_index {
            return vec![];
        }
        let exist_first_index = merge
            .get_entries()
            .get(0)
            .map_or(last_index, |e| e.get_index());
        if first_index >= exist_first_index {
            return merge.get_entries()[(first_index - exist_first_index) as usize..].to_vec();
        }
        let source_region = merge.get_source();
        let mut entries = Vec::with_capacity((last_index - first_index) as usize);
        peer_storage::fetch_entries_to(
            &ctx.engines.raft,
            source_region.get_id(),
            first_index,
            exist_first_index,
            NO_LIMIT,
            &mut entries,
        )
        .unwrap_or_else(|e| {
            panic!(
                "{} failed to load entries [{}:{}) from region {}: {:?}",
                self.tag,
                first_index,
                exist_first_index,
                source_region.get_id(),
                e
            );
        });
        entries.extend_from_slice(merge.get_entries());
        entries
    }

    fn exec_commit_merge(
        &mut self,
        ctx: &mut ApplyContext,
        req: &AdminRequest,
    ) -> Result<(AdminResponse, ApplyResult)> {
        {
            let apply_before_commit_merge = || {
                fail_point!(
                    "apply_before_commit_merge_except_1_4",
                    { self.region_id() == 1 && self.id != 4 },
                    |_| {}
                );
            };
            apply_before_commit_merge();
        }

        PEER_ADMIN_CMD_COUNTER_VEC
            .with_label_values(&["commit_merge", "all"])
            .inc();

        let merge = req.get_commit_merge();
        let source_region = merge.get_source();
        let source_region_id = source_region.get_id();

        // No matter whether the source peer has applied to the required index,
        // it's a race to write apply state in both source delegate and target
        // delegate. So asking the source delegate to stop first.
        if self.ready_source_region_id != source_region_id {
            if self.ready_source_region_id != 0 {
                panic!(
                    "{} unexpected ready source region {}, expecting {}",
                    self.tag, self.ready_source_region_id, source_region_id
                );
            }
            info!(
                "asking delegate to stop";
                "region_id" => self.region_id(),
                "peer_id" => self.id(),
                "source_region_id" => source_region_id
            );

            let mailbox = ctx.router.mailbox(self.region_id()).unwrap();
            let ready_to_merge = Arc::new(AtomicU64::new(0));
            let msg = Msg::CatchUpLogs(CatchUpLogs {
                target_mailbox: mailbox,
                merge: merge.to_owned(),
                ready_to_merge: ready_to_merge.clone(),
            });
            ctx.router.schedule_task(source_region_id, msg);
            return Ok((
                AdminResponse::default(),
                ApplyResult::WaitMergeSource(ready_to_merge),
            ));
        }

        info!(
            "execute CommitMerge";
            "region_id" => self.region_id(),
            "peer_id" => self.id(),
            "commit" => merge.get_commit(),
            "entries" => merge.get_entries().len(),
            "term" => ctx.exec_ctx.as_ref().unwrap().term,
            "index" => ctx.exec_ctx.as_ref().unwrap().index,
            "source_region" => ?source_region
        );

        self.ready_source_region_id = 0;

        let region_state_key = keys::region_state_key(source_region_id);
        let state: RegionLocalState = match ctx.engines.raft.get_msg(&region_state_key) {
            Ok(Some(s)) => s,
            e => panic!(
                "{} failed to get regions state of {:?}: {:?}",
                self.tag, source_region, e
            ),
        };
        match state.get_state() {
            PeerState::Normal | PeerState::Merging => {}
            _ => panic!(
                "{} unexpected state of merging region {:?}",
                self.tag, state
            ),
        }
        let exist_region = state.get_region().to_owned();
        if *source_region != exist_region {
            panic!(
                "{} source_region {:?} not match exist region {:?}",
                self.tag, source_region, exist_region
            );
        }
        let mut region = self.region.clone();
        // Use a max value so that pd can ensure overlapped region has a priority.
        let version = cmp::max(
            source_region.get_region_epoch().get_version(),
            region.get_region_epoch().get_version(),
        ) + 1;
        region.mut_region_epoch().set_version(version);
        if keys::enc_end_key(&region) == keys::enc_start_key(source_region) {
            region.set_end_key(source_region.get_end_key().to_vec());
        } else {
            region.set_start_key(source_region.get_start_key().to_vec());
        }
        let raft_wb_mut = ctx.raft_wb.as_mut().unwrap();
        write_peer_state(raft_wb_mut, &region, PeerState::Normal, None)
            .and_then(|_| {
                // TODO: maybe all information needs to be filled?
                let mut merging_state = MergeState::new();
                merging_state.set_target(self.region.clone());
                write_peer_state(
                    raft_wb_mut,
                    source_region,
                    PeerState::Tombstone,
                    Some(merging_state),
                )
            })
            .unwrap_or_else(|e| {
                panic!(
                    "{} failed to save merge region {:?}: {:?}",
                    self.tag, region, e
                )
            });

        PEER_ADMIN_CMD_COUNTER_VEC
            .with_label_values(&["commit_merge", "success"])
            .inc();

        let resp = AdminResponse::new();
        Ok((
            resp,
            ApplyResult::Res(ExecResult::CommitMerge {
                region,
                source: source_region.to_owned(),
            }),
        ))
    }

    fn exec_rollback_merge(
        &mut self,
        ctx: &mut ApplyContext,
        req: &AdminRequest,
    ) -> Result<(AdminResponse, ApplyResult)> {
        PEER_ADMIN_CMD_COUNTER_VEC
            .with_label_values(&["rollback_merge", "all"])
            .inc();
        let region_state_key = keys::region_state_key(self.region_id());
        let state: RegionLocalState = match ctx.engines.raft.get_msg(&region_state_key) {
            Ok(Some(s)) => s,
            e => panic!("{} failed to get regions state: {:?}", self.tag, e),
        };
        assert_eq!(state.get_state(), PeerState::Merging, "{}", self.tag);
        let rollback = req.get_rollback_merge();
        assert_eq!(
            state.get_merge_state().get_commit(),
            rollback.get_commit(),
            "{}",
            self.tag
        );
        let mut region = self.region.clone();
        let version = region.get_region_epoch().get_version();
        // Update version to avoid duplicated rollback requests.
        region.mut_region_epoch().set_version(version + 1);
        let raft_wb_mut = ctx.raft_wb.as_mut().unwrap();
        write_peer_state(raft_wb_mut, &region, PeerState::Normal, None).unwrap_or_else(|e| {
            panic!(
                "{} failed to rollback merge {:?}: {:?}",
                self.tag, rollback, e
            )
        });

        PEER_ADMIN_CMD_COUNTER_VEC
            .with_label_values(&["rollback_merge", "success"])
            .inc();
        let resp = AdminResponse::new();
        Ok((
            resp,
            ApplyResult::Res(ExecResult::RollbackMerge {
                region,
                commit: rollback.get_commit(),
            }),
        ))
    }

    fn exec_compact_log(
        &mut self,
        ctx: &mut ApplyContext,
        req: &AdminRequest,
    ) -> Result<(AdminResponse, ApplyResult)> {
        PEER_ADMIN_CMD_COUNTER_VEC
            .with_label_values(&["compact", "all"])
            .inc();

        let compact_index = req.get_compact_log().get_compact_index();
        let resp = AdminResponse::new();
        let apply_state = &mut ctx.exec_ctx.as_mut().unwrap().apply_state;
        let first_index = peer_storage::first_index(apply_state);
        if compact_index <= first_index {
            debug!(
                "compact index <= first index, no need to compact";
                "region_id" => self.region_id(),
                "peer_id" => self.id(),
                "compact_index" => compact_index,
                "first_index" => first_index,
            );
            return Ok((resp, ApplyResult::None));
        }
        if self.is_merging {
            info!(
                "in merging mode, skip compact";
                "region_id" => self.region_id(),
                "peer_id" => self.id(),
                "compact_index" => compact_index
            );
            return Ok((resp, ApplyResult::None));
        }

        let compact_term = req.get_compact_log().get_compact_term();
        // TODO: add unit tests to cover all the message integrity checks.
        if compact_term == 0 {
            info!(
                "compact term missing, skip";
                "region_id" => self.region_id(),
                "peer_id" => self.id(),
                "command" => ?req.get_compact_log()
            );
            // old format compact log command, safe to ignore.
            return Err(box_err!(
                "command format is outdated, please upgrade leader"
            ));
        }

        // compact failure is safe to be omitted, no need to assert.
        compact_raft_log(&self.tag, apply_state, compact_index, compact_term)?;

        PEER_ADMIN_CMD_COUNTER_VEC
            .with_label_values(&["compact", "success"])
            .inc();

        Ok((
            resp,
            ApplyResult::Res(ExecResult::CompactLog {
                state: apply_state.get_truncated_state().clone(),
                first_index,
            }),
        ))
    }

    fn exec_compute_hash(
        &self,
        ctx: &ApplyContext,
        _: &AdminRequest,
    ) -> Result<(AdminResponse, ApplyResult)> {
        let resp = AdminResponse::new();
        Ok((
            resp,
            ApplyResult::Res(ExecResult::ComputeHash {
                region: self.region.clone(),
                index: ctx.exec_ctx.as_ref().unwrap().index,
                // This snapshot may be held for a long time, which may cause too many
                // open files in rocksdb.
                // TODO: figure out another way to do consistency check without snapshot
                // or short life snapshot.
                raft_snap: Snapshot::new(Arc::clone(&ctx.engines.raft)),
                kv_snap: Snapshot::new(Arc::clone(&ctx.engines.kv)),
            }),
        ))
    }

    fn exec_verify_hash(
        &self,
        _: &ApplyContext,
        req: &AdminRequest,
    ) -> Result<(AdminResponse, ApplyResult)> {
        let verify_req = req.get_verify_hash();
        let index = verify_req.get_index();
        let hash = verify_req.get_hash().to_vec();
        let resp = AdminResponse::new();
        Ok((
            resp,
            ApplyResult::Res(ExecResult::VerifyHash { index, hash }),
        ))
    }
}

pub fn get_change_peer_cmd(msg: &RaftCmdRequest) -> Option<&ChangePeerRequest> {
    if !msg.has_admin_request() {
        return None;
    }
    let req = msg.get_admin_request();
    if !req.has_change_peer() {
        return None;
    }

    Some(req.get_change_peer())
}

fn check_sst_for_ingestion(sst: &SSTMeta, region: &Region) -> Result<()> {
    let uuid = sst.get_uuid();
    if let Err(e) = Uuid::from_bytes(uuid) {
        return Err(box_err!("invalid uuid {:?}: {:?}", uuid, e));
    }

    let cf_name = sst.get_cf_name();
    if cf_name != CF_DEFAULT && cf_name != CF_WRITE {
        return Err(box_err!("invalid cf name {}", cf_name));
    }

    let region_id = sst.get_region_id();
    if region_id != region.get_id() {
        return Err(Error::RegionNotFound(region_id));
    }

    let epoch = sst.get_region_epoch();
    let region_epoch = region.get_region_epoch();
    if epoch.get_conf_ver() != region_epoch.get_conf_ver()
        || epoch.get_version() != region_epoch.get_version()
    {
        let error = format!("{:?} != {:?}", epoch, region_epoch);
        return Err(Error::EpochNotMatch(error, vec![region.clone()]));
    }

    let range = sst.get_range();
    util::check_key_in_region(range.get_start(), region)?;
    util::check_key_in_region(range.get_end(), region)?;

    Ok(())
}

/// Updates the `state` with given `compact_index` and `compact_term`.
///
/// Remember the Raft log is not deleted here.
pub fn compact_raft_log(
    tag: &str,
    state: &mut RaftApplyState,
    compact_index: u64,
    compact_term: u64,
) -> Result<()> {
    debug!("{} compact log entries to prior to {}", tag, compact_index);

    if compact_index <= state.get_truncated_state().get_index() {
        return Err(box_err!("try to truncate compacted entries"));
    } else if compact_index > state.get_applied_index() {
        return Err(box_err!(
            "compact index {} > applied index {}",
            compact_index,
            state.get_applied_index()
        ));
    }

    // we don't actually delete the logs now, we add an async task to do it.

    state.mut_truncated_state().set_index(compact_index);
    state.mut_truncated_state().set_term(compact_term);

    Ok(())
}

pub struct Apply {
    pub region_id: u64,
    pub term: u64,
    pub entries: Vec<Entry>,
}

impl Apply {
    pub fn new(region_id: u64, term: u64, entries: Vec<Entry>) -> Apply {
        Apply {
            region_id,
            term,
            entries,
        }
    }
}

#[derive(Default, Clone)]
pub struct Registration {
    pub id: u64,
    pub term: u64,
    pub apply_state: RaftApplyState,
    pub applied_index_term: u64,
    pub region: Region,
}

impl Registration {
    pub fn new(peer: &Peer) -> Registration {
        Registration {
            id: peer.peer_id(),
            term: peer.term(),
            apply_state: peer.get_store().apply_state().clone(),
            applied_index_term: peer.get_store().applied_index_term(),
            region: peer.region().clone(),
        }
    }
}

pub struct Proposal {
    is_conf_change: bool,
    index: u64,
    term: u64,
    pub cb: Callback,
}

impl Proposal {
    pub fn new(is_conf_change: bool, index: u64, term: u64, cb: Callback) -> Proposal {
        Proposal {
            is_conf_change,
            index,
            term,
            cb,
        }
    }
}

pub struct RegionProposal {
    pub id: u64,
    pub region_id: u64,
    pub props: Vec<Proposal>,
}

impl RegionProposal {
    pub fn new(id: u64, region_id: u64, props: Vec<Proposal>) -> RegionProposal {
        RegionProposal {
            id,
            region_id,
            props,
        }
    }
}

pub struct Destroy {
    region_id: u64,
}

/// A message that asks the delegate to apply to the given logs and then reply to
/// target mailbox.
pub struct CatchUpLogs {
    /// Mailbox to notify when given logs are applied.
    target_mailbox: DelegateMailbox,
    /// Merge request that contains logs to be applied.
    merge: CommitMergeRequest,
    /// A flag indicate that all logs are applied.
    ///
    /// This is still necessary although we have a mailbox field already.
    /// Mailbox is used to notify target region, and trigger a round of polling.
    /// But due to the FIFO natural of channel, we need a flag to check if it's
    /// ready when polling.
    ready_to_merge: Arc<AtomicU64>,
}

type DelegateMailbox = Mailbox<ApplyFsm, NormalScheduler<ApplyFsm, ControlFsm>>;

pub struct GenSnapTask {
    region_id: u64,
    snap_notifier: SyncSender<RaftSnapshot>,
}

impl GenSnapTask {
    pub fn new(region_id: u64, snap_notifier: SyncSender<RaftSnapshot>) -> GenSnapTask {
        GenSnapTask {
            region_id,
            snap_notifier,
        }
    }

    pub fn generate_and_schedule_snapshot(
        self,
        engines: &Engines,
        region_sched: &Scheduler<RegionTask>,
    ) -> Result<()> {
        let snapshot = RegionTask::Gen {
            region_id: self.region_id,
            notifier: self.snap_notifier,
            // This snapshot may be held for a long time, which may cause too many
            // open files in rocksdb.
            // TODO: figure out another way to do raft snapshot with short life rocksdb snapshots.
            raft_snap: Snapshot::new(engines.raft.clone()),
            kv_snap: Snapshot::new(engines.kv.clone()),
        };
        box_try!(region_sched.schedule(snapshot));
        Ok(())
    }
}

pub enum Msg {
    Apply {
        start: Instant,
        apply: Apply,
    },
    Registration(Registration),
    Proposal(RegionProposal),
    CatchUpLogs(CatchUpLogs),
    LogsUpToDate(u64),
    Destroy(Destroy),
    Snapshot(GenSnapTask),
    #[cfg(test)]
    Validate(u64, Box<dyn FnBox(&ApplyDelegate) + Send>),
}

impl Msg {
    pub fn apply(apply: Apply) -> Msg {
        Msg::Apply {
            start: Instant::now(),
            apply,
        }
    }

    pub fn register(peer: &Peer) -> Msg {
        Msg::Registration(Registration::new(peer))
    }

    pub fn destroy(region_id: u64) -> Msg {
        Msg::Destroy(Destroy { region_id })
    }
}

impl Debug for Msg {
    fn fmt(&self, f: &mut Formatter<'_>) -> fmt::Result {
        match self {
            Msg::Apply { apply, .. } => write!(f, "[region {}] async apply", apply.region_id),
            Msg::Proposal(ref p) => write!(f, "[region {}] {} region proposal", p.region_id, p.id),
            Msg::Registration(ref r) => {
                write!(f, "[region {}] Reg {:?}", r.region.get_id(), r.apply_state)
            }
            Msg::CatchUpLogs(cul) => write!(f, "{:?}", cul.merge),
            Msg::LogsUpToDate(region_id) => write!(f, "[region {}] logs are updated", region_id),
            Msg::Destroy(ref d) => write!(f, "[region {}] destroy", d.region_id),
            Msg::Snapshot(GenSnapTask { region_id, .. }) => {
                write!(f, "[region {}] requests a snapshot", region_id)
            }
            #[cfg(test)]
            Msg::Validate(region_id, _) => write!(f, "[region {}] validate", region_id),
        }
    }
}

#[derive(Default, Clone, Debug, PartialEq)]
pub struct ApplyMetrics {
    /// an inaccurate difference in region size since last reset.
    pub size_diff_hint: i64,
    /// delete keys' count since last reset.
    pub delete_keys_hint: u64,

    pub written_bytes: u64,
    pub written_keys: u64,
    pub lock_cf_written_bytes: u64,
}

#[derive(Debug)]
pub struct ApplyRes {
    pub region_id: u64,
    pub apply_state: RaftApplyState,
    pub applied_index_term: u64,
    pub exec_res: VecDeque<ExecResult>,
    pub metrics: ApplyMetrics,
    pub merged: bool,
}

#[derive(Debug)]
pub enum TaskRes {
    Apply(ApplyRes),
    Destroy {
        // ID of region that has been destroyed.
        region_id: u64,
        // ID of peer that has been destroyed.
        peer_id: u64,
    },
}

pub struct ApplyFsm {
    delegate: ApplyDelegate,
    receiver: Receiver<Msg>,
    mailbox: Option<BasicMailbox<ApplyFsm>>,
}

impl ApplyFsm {
    fn from_peer(peer: &Peer) -> (LooseBoundedSender<Msg>, Box<ApplyFsm>) {
        let reg = Registration::new(peer);
        ApplyFsm::from_registration(reg)
    }

    fn from_registration(reg: Registration) -> (LooseBoundedSender<Msg>, Box<ApplyFsm>) {
        let (tx, rx) = loose_bounded(usize::MAX);
        let delegate = ApplyDelegate::from_registration(reg);
        (
            tx,
            Box::new(ApplyFsm {
                delegate,
                receiver: rx,
                mailbox: None,
            }),
        )
    }

    /// Handles peer registration. When a peer is created, it will register an apply delegate.
    fn handle_registration(&mut self, reg: Registration) {
        info!(
            "re-register to apply delegates";
            "region_id" => self.delegate.region_id(),
            "peer_id" => self.delegate.id(),
            "term" => reg.term
        );
        assert_eq!(self.delegate.id, reg.id);
        self.delegate.term = reg.term;
        self.delegate.clear_all_commands_as_stale();
        self.delegate = ApplyDelegate::from_registration(reg);
    }

    /// Handles apply tasks, and uses the apply delegate to handle the committed entries.
    fn handle_apply(&mut self, apply_ctx: &mut ApplyContext, apply: Apply) {
        if apply_ctx.timer.is_none() {
            apply_ctx.timer = Some(SlowTimer::new());
        }

        if apply.entries.is_empty() || self.delegate.pending_remove || self.delegate.stopped {
            return;
        }

        self.delegate.metrics = ApplyMetrics::default();
        self.delegate.term = apply.term;

        self.delegate
            .handle_raft_committed_entries(apply_ctx, apply.entries);
        if self.delegate.wait_merge_state.is_some() {
            return;
        }

        if self.delegate.pending_remove {
            self.delegate.destroy(apply_ctx);
        }
    }

    /// Handles proposals, and appends the commands to the apply delegate.
    fn handle_proposal(&mut self, region_proposal: RegionProposal) {
        let (region_id, peer_id) = (self.delegate.region_id(), self.delegate.id());
        let propose_num = region_proposal.props.len();
        assert_eq!(self.delegate.id, region_proposal.id);
        if self.delegate.stopped {
            for p in region_proposal.props {
                let cmd = PendingCmd::new(p.index, p.term, p.cb);
                notify_stale_command(region_id, peer_id, self.delegate.term, cmd);
            }
            return;
        }
        for p in region_proposal.props {
            let cmd = PendingCmd::new(p.index, p.term, p.cb);
            if p.is_conf_change {
                if let Some(cmd) = self.delegate.pending_cmds.take_conf_change() {
                    // if it loses leadership before conf change is replicated, there may be
                    // a stale pending conf change before next conf change is applied. If it
                    // becomes leader again with the stale pending conf change, will enter
                    // this block, so we notify leadership may have been changed.
                    notify_stale_command(region_id, peer_id, self.delegate.term, cmd);
                }
                self.delegate.pending_cmds.set_conf_change(cmd);
            } else {
                self.delegate.pending_cmds.append_normal(cmd);
            }
        }
        // TODO: observe it in batch.
        APPLY_PROPOSAL.observe(propose_num as f64);
    }

    fn destroy(&mut self, ctx: &mut ApplyContext) {
        let region_id = self.delegate.region_id();
        if ctx.apply_res.iter().any(|res| res.region_id == region_id) {
            // Flush before destroying to avoid reordering messages.
            ctx.flush();
        }
        info!(
            "remove delegate from apply delegates";
            "region_id" => self.delegate.region_id(),
            "peer_id" => self.delegate.id(),
        );
        self.delegate.destroy(ctx);
    }

    /// Handles peer destroy. When a peer is destroyed, the corresponding apply delegate should be removed too.
    fn handle_destroy(&mut self, ctx: &mut ApplyContext, d: Destroy) {
        assert_eq!(d.region_id, self.delegate.region_id());
        if !self.delegate.stopped {
            self.destroy(ctx);
            ctx.notifier.notify(
                self.delegate.region_id(),
                PeerMsg::ApplyRes {
                    res: TaskRes::Destroy {
                        region_id: self.delegate.region_id(),
                        peer_id: self.delegate.id,
                    },
                },
            );
        }
    }

    fn resume_pending_merge(&mut self, ctx: &mut ApplyContext) -> bool {
        match self.delegate.wait_merge_state {
            Some(ref state) => {
                let source_region_id = state.ready_to_merge.load(Ordering::SeqCst);
                if source_region_id == 0 {
                    return false;
                }
                self.delegate.ready_source_region_id = source_region_id;
            }
            None => panic!(
                "{} is not in waiting state, can't be resume",
                self.delegate.tag
            ),
        }
        let mut state = self.delegate.wait_merge_state.take().unwrap();

        if ctx.timer.is_none() {
            ctx.timer = Some(SlowTimer::new());
        }
        if !state.pending_entries.is_empty() {
            self.delegate
                .handle_raft_committed_entries(ctx, state.pending_entries);
            if let Some(ref mut s) = self.delegate.wait_merge_state {
                // So the delegate is executing another `CommitMerge`.
                s.pending_msgs = state.pending_msgs;
                s.catch_up_logs = state.catch_up_logs;
                return false;
            }
        }

        if !state.pending_msgs.is_empty() {
            self.handle_tasks(ctx, &mut state.pending_msgs);
        }

        match self.delegate.wait_merge_state {
            Some(ref mut s) => {
                // So the delegate is executing another `CommitMerge` when handling
                // `pending_msgs`.
                s.catch_up_logs = state.catch_up_logs;
                false
            }
            None => {
                info!(
                    "all pending logs are applied";
                    "region_id" => self.delegate.region_id(),
                    "peer_id" => self.delegate.id(),
                );
                if let Some(catch_up_logs) = state.catch_up_logs {
                    // There is a merge cascade, need to notify the source peer.
                    ctx.write_to_db();
                    let region_id = self.delegate.region_id();
                    catch_up_logs
                        .ready_to_merge
                        .store(region_id, Ordering::SeqCst);
                    let _ = catch_up_logs
                        .target_mailbox
                        .force_send(Msg::LogsUpToDate(region_id));
                }
                true
            }
        }
    }

    fn catch_up_logs_for_merge(&mut self, ctx: &mut ApplyContext, mut catch_up_logs: CatchUpLogs) {
        if ctx.timer.is_none() {
            ctx.timer = Some(SlowTimer::new());
        }
        let apply_index = self.delegate.apply_state.get_applied_index();
        if apply_index < catch_up_logs.merge.get_commit() {
            let entries =
                self.delegate
                    .load_entries_for_merge(ctx, &catch_up_logs.merge, apply_index);
            if entries.is_empty() {
                panic!(
                    "{} failed to load entries for {:?}",
                    self.delegate.tag, catch_up_logs.merge
                );
            }
            self.delegate.handle_raft_committed_entries(ctx, entries);
            match self.delegate.wait_merge_state {
                None => {
                    ctx.apply_res.last_mut().unwrap().merged = true;
                }
                Some(ref mut state) => {
                    // So the peer is executing a CommitMerge while catching up
                    // logs, we need to store the catch up logs command to notify
                    // the target peer when all pending entries are handled. Note that
                    // all pending entries are stored in `wait_merge_state` now,
                    // the command field can be cleared.
                    catch_up_logs.merge.entries.clear();
                    state.catch_up_logs = Some(catch_up_logs);
                    return;
                }
            }
        }

        let region_id = self.delegate.region_id();
        self.destroy(ctx);
        catch_up_logs
            .ready_to_merge
            .store(region_id, Ordering::SeqCst);
        info!(
            "logs are all applied now";
            "region_id" => self.delegate.region_id(),
            "peer_id" => self.delegate.id(),
        );
        let _ = catch_up_logs
            .target_mailbox
            .force_send(Msg::LogsUpToDate(region_id));
    }

    fn handle_snapshot(&mut self, apply_ctx: &mut ApplyContext, snap_task: GenSnapTask) {
        if self.delegate.pending_remove || self.delegate.stopped {
            return;
        }

<<<<<<< HEAD
        apply_ctx.prepare_for(&self.delegate);
        // persistent all pending changes
        apply_ctx.commit_opt(&mut self.delegate, true);
        if let Err(e) = snap_task.generate_snapshot(&apply_ctx.engines) {
            error!("schedule snapshot failed"; "error" => ?e);
        }
        apply_ctx.finish_for_snapshot();
=======
        // Persists any pending changes of this region.
        let region_id = self.delegate.id();
        if apply_ctx
            .apply_res
            .iter()
            .any(|res| res.region_id == region_id)
        {
            apply_ctx.flush();
        }
        if let Err(e) = snap_task
            .generate_and_schedule_snapshot(&apply_ctx.engines, &apply_ctx.region_scheduler)
        {
            error!(
                "schedule snapshot failed";
                "error" => ?e,
                "region_id" => region_id,
                "peer_id" => self.delegate.id()
            );
        }
>>>>>>> 93919cba
    }

    fn handle_tasks(&mut self, apply_ctx: &mut ApplyContext, msgs: &mut Vec<Msg>) {
        let mut channel_timer = None;
        let mut drainer = msgs.drain(..);
        loop {
            match drainer.next() {
                Some(Msg::Apply { start, apply }) => {
                    if channel_timer.is_none() {
                        channel_timer = Some(start);
                    }
                    self.handle_apply(apply_ctx, apply);
                    if let Some(ref mut state) = self.delegate.wait_merge_state {
                        state.pending_msgs = drainer.collect();
                        break;
                    }
                }
                Some(Msg::Proposal(prop)) => self.handle_proposal(prop),
                Some(Msg::Registration(reg)) => self.handle_registration(reg),
                Some(Msg::Destroy(d)) => self.handle_destroy(apply_ctx, d),
                Some(Msg::CatchUpLogs(cul)) => self.catch_up_logs_for_merge(apply_ctx, cul),
                Some(Msg::LogsUpToDate(_)) => {}
                Some(Msg::Snapshot(snap_task)) => self.handle_snapshot(apply_ctx, snap_task),
                #[cfg(test)]
                Some(Msg::Validate(_, f)) => f.call_box((&self.delegate,)),
                None => break,
            }
        }
        if let Some(timer) = channel_timer {
            let elapsed = duration_to_sec(timer.elapsed());
            APPLY_TASK_WAIT_TIME_HISTOGRAM.observe(elapsed);
        }
    }
}

impl Fsm for ApplyFsm {
    type Message = Msg;

    #[inline]
    fn is_stopped(&self) -> bool {
        self.delegate.stopped
    }

    #[inline]
    fn set_mailbox(&mut self, mailbox: Cow<'_, BasicMailbox<Self>>)
    where
        Self: Sized,
    {
        self.mailbox = Some(mailbox.into_owned());
    }

    #[inline]
    fn take_mailbox(&mut self) -> Option<BasicMailbox<Self>>
    where
        Self: Sized,
    {
        self.mailbox.take()
    }
}

impl Drop for ApplyFsm {
    fn drop(&mut self) {
        self.delegate.clear_all_commands_as_stale();
    }
}

pub struct ControlMsg;

pub struct ControlFsm;

impl Fsm for ControlFsm {
    type Message = ControlMsg;

    #[inline]
    fn is_stopped(&self) -> bool {
        true
    }
}

pub struct ApplyPoller {
    msg_buf: Vec<Msg>,
    apply_ctx: ApplyContext,
    messages_per_tick: usize,
}

impl PollHandler<ApplyFsm, ControlFsm> for ApplyPoller {
    fn begin(&mut self, _batch_size: usize) {}

    /// There is no control fsm in apply poller.
    fn handle_control(&mut self, _: &mut ControlFsm) -> Option<usize> {
        unimplemented!()
    }

    fn handle_normal(&mut self, normal: &mut ApplyFsm) -> Option<usize> {
        let mut expected_msg_count = None;
        if normal.delegate.wait_merge_state.is_some() {
            // We need to query the length first, otherwise there is a race
            // condition that new messages are queued after resuming and before
            // query the length.
            expected_msg_count = Some(normal.receiver.len());
            if !normal.resume_pending_merge(&mut self.apply_ctx) {
                return expected_msg_count;
            }
            expected_msg_count = None;
        }
        while self.msg_buf.len() < self.messages_per_tick {
            match normal.receiver.try_recv() {
                Ok(msg) => self.msg_buf.push(msg),
                Err(TryRecvError::Empty) => {
                    expected_msg_count = Some(0);
                    break;
                }
                Err(TryRecvError::Disconnected) => {
                    normal.delegate.stopped = true;
                    expected_msg_count = Some(0);
                    break;
                }
            }
        }
        normal.handle_tasks(&mut self.apply_ctx, &mut self.msg_buf);
        if normal.delegate.merged {
            normal.delegate.destroy(&mut self.apply_ctx);
            // Set it to 0 to clear all messages remained in queue.
            expected_msg_count = Some(0);
        } else if normal.delegate.wait_merge_state.is_some() {
            // Check it again immediately as catching up logs can be very fast.
            expected_msg_count = Some(0);
        }
        expected_msg_count
    }

    fn end(&mut self, _: &mut [Box<ApplyFsm>]) {
        self.apply_ctx.flush();
    }
}

pub struct Builder {
    tag: String,
    cfg: Arc<Config>,
    coprocessor_host: Arc<CoprocessorHost>,
    importer: Arc<SSTImporter>,
    region_scheduler: Scheduler<RegionTask>,
    engines: Engines,
    sender: Notifier,
    router: ApplyRouter,
}

impl Builder {
    pub fn new<T, C>(
        builder: &RaftPollerBuilder<T, C>,
        sender: Notifier,
        router: ApplyRouter,
    ) -> Builder {
        Builder {
            tag: format!("[store {}]", builder.store.get_id()),
            cfg: builder.cfg.clone(),
            coprocessor_host: builder.coprocessor_host.clone(),
            importer: builder.importer.clone(),
            region_scheduler: builder.region_scheduler.clone(),
            engines: builder.engines.clone(),
            sender,
            router,
        }
    }
}

impl HandlerBuilder<ApplyFsm, ControlFsm> for Builder {
    type Handler = ApplyPoller;

    fn build(&mut self) -> ApplyPoller {
        ApplyPoller {
            msg_buf: Vec::with_capacity(self.cfg.messages_per_tick),
            apply_ctx: ApplyContext::new(
                self.tag.clone(),
                self.coprocessor_host.clone(),
                self.importer.clone(),
                self.region_scheduler.clone(),
                self.engines.clone(),
                self.router.clone(),
                self.sender.clone(),
                &self.cfg,
            ),
            messages_per_tick: self.cfg.messages_per_tick,
        }
    }
}

pub type ApplyRouter = BatchRouter<ApplyFsm, ControlFsm>;

impl ApplyRouter {
    pub fn schedule_task(&self, region_id: u64, msg: Msg) {
        let reg = match self.try_send(region_id, msg) {
            Either::Left(Ok(())) => return,
            Either::Left(Err(TrySendError::Disconnected(msg))) | Either::Right(msg) => match msg {
                Msg::Registration(reg) => reg,
                Msg::Proposal(props) => {
                    info!(
                        "target region is not found, drop proposals";
                        "region_id" => region_id
                    );
                    for p in props.props {
                        let cmd = PendingCmd::new(p.index, p.term, p.cb);
                        notify_region_removed(props.region_id, props.id, cmd);
                    }
                    return;
                }
                Msg::Apply { .. } | Msg::Destroy(_) | Msg::LogsUpToDate(_) => {
                    info!(
                        "target region is not found, drop messages";
                        "region_id" => region_id
                    );
                    return;
                }
                Msg::Snapshot(_) => {
<<<<<<< HEAD
                    panic!("[region {}] is removed before taking snapshot", region_id,)
=======
                    warn!(
                        "region is removed before taking snapshot, are we shutting down?";
                        "region_id" => region_id
                    );
                    return;
>>>>>>> 93919cba
                }
                Msg::CatchUpLogs(cul) => panic!(
                    "[region {}] is removed before merged, failed to schedule {:?}",
                    region_id, cul.merge
                ),
                #[cfg(test)]
                Msg::Validate(_, _) => return,
            },
            Either::Left(Err(TrySendError::Full(_))) => unreachable!(),
        };

        // Messages in one region are sent in sequence, so there is no race here.
        // However, this can't be handled inside control fsm, as messages can be
        // queued inside both queue of control fsm and normal fsm, which can reorder
        // messages.
        let (sender, apply_fsm) = ApplyFsm::from_registration(reg);
        let mailbox = BasicMailbox::new(sender, apply_fsm);
        self.register(region_id, mailbox);
    }
}

pub type ApplyBatchSystem = BatchSystem<ApplyFsm, ControlFsm>;

impl ApplyBatchSystem {
    pub fn schedule_all<'a>(&self, peers: impl Iterator<Item = &'a Peer>) {
        let mut mailboxes = Vec::with_capacity(peers.size_hint().0);
        for peer in peers {
            let (tx, fsm) = ApplyFsm::from_peer(peer);
            mailboxes.push((peer.region().get_id(), BasicMailbox::new(tx, fsm)));
        }
        self.router().register_all(mailboxes);
    }
}

pub fn create_apply_batch_system(cfg: &Config) -> (ApplyRouter, ApplyBatchSystem) {
    let (tx, _) = loose_bounded(usize::MAX);
    super::batch::create_system(
        cfg.apply_pool_size,
        cfg.apply_max_batch_size,
        tx,
        Box::new(ControlFsm),
    )
}

#[cfg(test)]
mod tests {
    use std::cell::RefCell;
    use std::rc::Rc;
    use std::sync::atomic::*;
    use std::sync::*;
    use std::time::*;

    use kvproto::metapb::{self, RegionEpoch};
    use kvproto::raft_cmdpb::*;
    use protobuf::Message;
    use rocksdb::{Writable, WriteBatch, DB};
    use tempdir::TempDir;

    use crate::import::test_helpers::*;
    use crate::raftstore::coprocessor::*;
    use crate::raftstore::store::msg::WriteResponse;
    use crate::raftstore::store::peer_storage::RAFT_INIT_LOG_INDEX;
    use crate::raftstore::store::util::{new_learner_peer, new_peer};
    use crate::raftstore::store::{Config, RegionTask};
    use crate::util::worker::dummy_scheduler;

    use super::*;

    pub fn create_tmp_engine(path: &str) -> (TempDir, Engines) {
        let path = TempDir::new(path).unwrap();
        let db = Arc::new(
            rocksdb_util::new_engine(
                path.path().join("db").to_str().unwrap(),
                None,
                ALL_CFS,
                None,
            )
            .unwrap(),
        );
        let raft_db = Arc::new(
            rocksdb_util::new_engine(path.path().join("raft").to_str().unwrap(), None, &[], None)
                .unwrap(),
        );
        (path, Engines::new(db, raft_db))
    }

    pub fn create_tmp_importer(path: &str) -> (TempDir, Arc<SSTImporter>) {
        let dir = TempDir::new(path).unwrap();
        let importer = Arc::new(SSTImporter::new(dir.path()).unwrap());
        (dir, importer)
    }

    pub fn new_entry(term: u64, index: u64, req: Option<RaftCmdRequest>) -> Entry {
        let mut e = Entry::new();
        e.set_index(index);
        e.set_term(term);
        if let Some(r) = req {
            e.set_data(r.write_to_bytes().unwrap())
        }
        e
    }

    #[test]
    fn test_should_write_to_engine() {
        // ComputeHash command
        let mut req = RaftCmdRequest::new();
        req.mut_admin_request()
            .set_cmd_type(AdminCmdType::ComputeHash);
        let wb = WriteBatch::new();
        assert_eq!(should_write_to_engine(&req, wb.count()), true);

        // IngestSST command
        let mut req = Request::new();
        req.set_cmd_type(CmdType::IngestSST);
        req.set_ingest_sst(IngestSSTRequest::new());
        let mut cmd = RaftCmdRequest::new();
        cmd.mut_requests().push(req);
        let wb = WriteBatch::new();
        assert_eq!(should_write_to_engine(&cmd, wb.count()), true);

        // Write batch keys reach WRITE_BATCH_MAX_KEYS
        let req = RaftCmdRequest::new();
        let wb = WriteBatch::new();
        for i in 0..WRITE_BATCH_MAX_KEYS {
            let key = format!("key_{}", i);
            wb.put(key.as_bytes(), b"value").unwrap();
        }
        assert_eq!(should_write_to_engine(&req, wb.count()), true);

        // Write batch keys not reach WRITE_BATCH_MAX_KEYS
        let req = RaftCmdRequest::new();
        let wb = WriteBatch::new();
        for i in 0..WRITE_BATCH_MAX_KEYS - 1 {
            let key = format!("key_{}", i);
            wb.put(key.as_bytes(), b"value").unwrap();
        }
        assert_eq!(should_write_to_engine(&req, wb.count()), false);
    }

    fn validate<F>(router: &ApplyRouter, region_id: u64, validate: F)
    where
        F: FnOnce(&ApplyDelegate) + Send + 'static,
    {
        let (validate_tx, validate_rx) = mpsc::channel();
        router.schedule_task(
            region_id,
            Msg::Validate(
                region_id,
                Box::new(move |delegate: &ApplyDelegate| {
                    validate(delegate);
                    validate_tx.send(()).unwrap();
                }),
            ),
        );
        validate_rx.recv_timeout(Duration::from_secs(3)).unwrap();
    }

    fn fetch_apply_res(receiver: &::std::sync::mpsc::Receiver<PeerMsg>) -> ApplyRes {
        match receiver.recv_timeout(Duration::from_secs(3)) {
            Ok(PeerMsg::ApplyRes { res, .. }) => match res {
                TaskRes::Apply(res) => res,
                e => panic!("unexpected res {:?}", e),
            },
            e => panic!("unexpected res {:?}", e),
        }
    }

    #[test]
    fn test_basic_flow() {
        let (tx, rx) = mpsc::channel();
        let sender = Notifier::Sender(tx);
        let (_tmp, engines) = create_tmp_engine("apply-basic");
        let host = Arc::new(CoprocessorHost::default());
        let (_dir, importer) = create_tmp_importer("apply-basic");
        let (region_scheduler, snapshot_rx) = dummy_scheduler();
        let cfg = Arc::new(Config::default());
        let (router, mut system) = create_apply_batch_system(&cfg);
        let builder = super::Builder {
            tag: "test-store".to_owned(),
            cfg,
            coprocessor_host: host,
            importer,
            region_scheduler,
            sender,
            engines: engines.clone(),
            router: router.clone(),
        };
        system.spawn("test-basic".to_owned(), builder);

        let mut reg = Registration::default();
        reg.id = 1;
        reg.region.set_id(2);
        reg.apply_state.set_applied_index(3);
        reg.term = 4;
        reg.applied_index_term = 5;
        router.schedule_task(2, Msg::Registration(reg.clone()));
        let reg_ = reg.clone();
        validate(&router, 2, move |delegate| {
            assert_eq!(delegate.id, 1);
            assert_eq!(delegate.tag, "[region 2] 1");
            assert_eq!(delegate.region, reg_.region);
            assert!(!delegate.pending_remove);
            assert_eq!(delegate.apply_state, reg_.apply_state);
            assert_eq!(delegate.term, reg_.term);
            assert_eq!(delegate.applied_index_term, reg_.applied_index_term);
        });

        let (resp_tx, resp_rx) = mpsc::channel();
        let p = Proposal::new(
            false,
            1,
            0,
            Callback::Write(Box::new(move |resp: WriteResponse| {
                resp_tx.send(resp.response).unwrap();
            })),
        );
        let region_proposal = RegionProposal::new(1, 1, vec![p]);
        router.schedule_task(1, Msg::Proposal(region_proposal));
        // unregistered region should be ignored and notify failed.
        let resp = resp_rx.recv_timeout(Duration::from_secs(3)).unwrap();
        assert!(resp.get_header().get_error().has_region_not_found());
        assert!(rx.try_recv().is_err());

        let (cc_tx, cc_rx) = mpsc::channel();
        let pops = vec![
            Proposal::new(false, 2, 0, Callback::None),
            Proposal::new(
                true,
                3,
                0,
                Callback::Write(Box::new(move |write: WriteResponse| {
                    cc_tx.send(write.response).unwrap();
                })),
            ),
        ];
        let region_proposal = RegionProposal::new(1, 2, pops);
        router.schedule_task(2, Msg::Proposal(region_proposal));
        validate(&router, 2, move |delegate| {
            assert_eq!(
                delegate.pending_cmds.normals.back().map(|c| c.index),
                Some(2)
            );
            assert_eq!(
                delegate.pending_cmds.conf_change.as_ref().map(|c| c.index),
                Some(3)
            );
        });
        assert!(rx.try_recv().is_err());

        let p = Proposal::new(true, 4, 0, Callback::None);
        let region_proposal = RegionProposal::new(1, 2, vec![p]);
        router.schedule_task(2, Msg::Proposal(region_proposal));
        validate(&router, 2, |delegate| {
            assert_eq!(
                delegate.pending_cmds.conf_change.as_ref().map(|c| c.index),
                Some(4)
            );
        });
        assert!(rx.try_recv().is_err());
        // propose another conf change should mark previous stale.
        let cc_resp = cc_rx.try_recv().unwrap();
        assert!(cc_resp.get_header().get_error().has_stale_command());

        router.schedule_task(1, Msg::apply(Apply::new(1, 1, vec![new_entry(2, 3, None)])));
        // non registered region should be ignored.
        assert!(rx.recv_timeout(Duration::from_millis(100)).is_err());

        router.schedule_task(2, Msg::apply(Apply::new(2, 11, vec![])));
        // empty entries should be ignored.
        let reg_term = reg.term;
        validate(&router, 2, move |delegate| {
            assert_eq!(delegate.term, reg_term);
        });
        assert!(rx.try_recv().is_err());

        let apply_state_key = keys::apply_state_key(2);
        assert!(engines
            .raft
            .get_msg::<RaftApplyState>(&apply_state_key)
            .unwrap()
            .is_none());
        router.schedule_task(
            2,
            Msg::apply(Apply::new(2, 11, vec![new_entry(5, 4, None)])),
        );
        let apply_res = match rx.recv_timeout(Duration::from_secs(3)) {
            Ok(PeerMsg::ApplyRes { res, .. }) => match res {
                TaskRes::Apply(res) => res,
                e => panic!("unexpected apply result: {:?}", e),
            },
            e => panic!("unexpected apply result: {:?}", e),
        };
        assert_eq!(apply_res.region_id, 2);

<<<<<<< HEAD
        let (region_scheduler, snapshot_rx) = dummy_scheduler();
        let (tx, _) = mpsc::sync_channel(0);
        router.schedule_task(2, Msg::Snapshot(GenSnapTask::new(2, tx, region_scheduler)));
        let apply_state = match snapshot_rx.recv_timeout(Duration::from_secs(3)) {
            Ok(Some(RegionTask::Gen { raft_snap, .. })) => {
                raft_snap.get_msg(&apply_state_key).unwrap().unwrap()
            }
=======
        let (tx, _) = mpsc::sync_channel(0);
        router.schedule_task(2, Msg::Snapshot(GenSnapTask::new(2, tx)));
        let apply_state = match snapshot_rx.recv_timeout(Duration::from_secs(3)) {
            Ok(Some(RegionTask::Gen { kv_snap, .. })) => kv_snap
                .get_msg_cf(CF_RAFT, &apply_state_key)
                .unwrap()
                .unwrap(),
>>>>>>> 93919cba
            e => panic!("unexpected apply result: {:?}", e),
        };
        assert_eq!(apply_res.apply_state, apply_state);
        assert_eq!(apply_res.apply_state.get_applied_index(), 4);
        assert!(apply_res.exec_res.is_empty());
        // empty entry will make applied_index step forward and should write apply state to engine.
        // The applied_index is written to raft engine which is not included in the written_keys.
        assert_eq!(apply_res.metrics.written_keys, 0);
        assert_eq!(apply_res.applied_index_term, 5);
        validate(&router, 2, |delegate| {
            assert_eq!(delegate.term, 11);
            assert_eq!(delegate.applied_index_term, 5);
            assert_eq!(delegate.apply_state.get_applied_index(), 4);
        });

        router.schedule_task(2, Msg::destroy(2));
        let (region_id, peer_id) = match rx.recv_timeout(Duration::from_secs(3)) {
            Ok(PeerMsg::ApplyRes { res, .. }) => match res {
                TaskRes::Destroy { region_id, peer_id } => (region_id, peer_id),
                e => panic!("expected destroy result, but got {:?}", e),
            },
            e => panic!("expected destroy result, but got {:?}", e),
        };
        assert_eq!(peer_id, 1);
        assert_eq!(region_id, 2);

        // Stopped peer should be removed.
        let (resp_tx, resp_rx) = mpsc::channel();
        let p = Proposal::new(
            false,
            1,
            0,
            Callback::Write(Box::new(move |resp: WriteResponse| {
                resp_tx.send(resp.response).unwrap();
            })),
        );
        let region_proposal = RegionProposal::new(1, 2, vec![p]);
        router.schedule_task(2, Msg::Proposal(region_proposal));
        // unregistered region should be ignored and notify failed.
        let resp = resp_rx.recv_timeout(Duration::from_secs(3)).unwrap();
        assert!(
            resp.get_header().get_error().has_region_not_found(),
            "{:?}",
            resp
        );
        assert!(rx.try_recv().is_err());

        system.shutdown();
    }

    struct EntryBuilder {
        entry: Entry,
        req: RaftCmdRequest,
    }

    impl EntryBuilder {
        fn new(index: u64, term: u64) -> EntryBuilder {
            let req = RaftCmdRequest::new();
            let mut entry = Entry::new();
            entry.set_index(index);
            entry.set_term(term);
            EntryBuilder { entry, req }
        }

        fn capture_resp(
            self,
            router: &ApplyRouter,
            id: u64,
            region_id: u64,
            tx: Sender<RaftCmdResponse>,
        ) -> EntryBuilder {
            // TODO: may need to support conf change.
            let prop = Proposal::new(
                false,
                self.entry.get_index(),
                self.entry.get_term(),
                Callback::Write(Box::new(move |resp: WriteResponse| {
                    tx.send(resp.response).unwrap();
                })),
            );
            router.schedule_task(
                region_id,
                Msg::Proposal(RegionProposal::new(id, region_id, vec![prop])),
            );
            self
        }

        fn epoch(mut self, conf_ver: u64, version: u64) -> EntryBuilder {
            let mut epoch = RegionEpoch::new();
            epoch.set_version(version);
            epoch.set_conf_ver(conf_ver);
            self.req.mut_header().set_region_epoch(epoch);
            self
        }

        fn put(self, key: &[u8], value: &[u8]) -> EntryBuilder {
            self.add_put_req(None, key, value)
        }

        fn put_cf(self, cf: &str, key: &[u8], value: &[u8]) -> EntryBuilder {
            self.add_put_req(Some(cf), key, value)
        }

        fn add_put_req(mut self, cf: Option<&str>, key: &[u8], value: &[u8]) -> EntryBuilder {
            let mut cmd = Request::new();
            cmd.set_cmd_type(CmdType::Put);
            if let Some(cf) = cf {
                cmd.mut_put().set_cf(cf.to_owned());
            }
            cmd.mut_put().set_key(key.to_vec());
            cmd.mut_put().set_value(value.to_vec());
            self.req.mut_requests().push(cmd);
            self
        }

        fn delete(self, key: &[u8]) -> EntryBuilder {
            self.add_delete_req(None, key)
        }

        fn delete_cf(self, cf: &str, key: &[u8]) -> EntryBuilder {
            self.add_delete_req(Some(cf), key)
        }

        fn delete_range(self, start_key: &[u8], end_key: &[u8]) -> EntryBuilder {
            self.add_delete_range_req(None, start_key, end_key)
        }

        fn delete_range_cf(self, cf: &str, start_key: &[u8], end_key: &[u8]) -> EntryBuilder {
            self.add_delete_range_req(Some(cf), start_key, end_key)
        }

        fn add_delete_req(mut self, cf: Option<&str>, key: &[u8]) -> EntryBuilder {
            let mut cmd = Request::new();
            cmd.set_cmd_type(CmdType::Delete);
            if let Some(cf) = cf {
                cmd.mut_delete().set_cf(cf.to_owned());
            }
            cmd.mut_delete().set_key(key.to_vec());
            self.req.mut_requests().push(cmd);
            self
        }

        fn add_delete_range_req(
            mut self,
            cf: Option<&str>,
            start_key: &[u8],
            end_key: &[u8],
        ) -> EntryBuilder {
            let mut cmd = Request::new();
            cmd.set_cmd_type(CmdType::DeleteRange);
            if let Some(cf) = cf {
                cmd.mut_delete_range().set_cf(cf.to_owned());
            }
            cmd.mut_delete_range().set_start_key(start_key.to_vec());
            cmd.mut_delete_range().set_end_key(end_key.to_vec());
            self.req.mut_requests().push(cmd);
            self
        }

        fn ingest_sst(mut self, meta: &SSTMeta) -> EntryBuilder {
            let mut cmd = Request::new();
            cmd.set_cmd_type(CmdType::IngestSST);
            cmd.mut_ingest_sst().set_sst(meta.clone());
            self.req.mut_requests().push(cmd);
            self
        }

        fn split(mut self, splits: BatchSplitRequest) -> EntryBuilder {
            let mut req = AdminRequest::new();
            req.set_cmd_type(AdminCmdType::BatchSplit);
            req.set_splits(splits);
            self.req.set_admin_request(req);
            self
        }

        fn build(mut self) -> Entry {
            self.entry.set_data(self.req.write_to_bytes().unwrap());
            self.entry
        }
    }

    #[derive(Clone, Default)]
    struct ApplyObserver {
        pre_admin_count: Arc<AtomicUsize>,
        pre_query_count: Arc<AtomicUsize>,
        post_admin_count: Arc<AtomicUsize>,
        post_query_count: Arc<AtomicUsize>,
    }

    impl Coprocessor for ApplyObserver {}

    impl QueryObserver for ApplyObserver {
        fn pre_apply_query(&self, _: &mut ObserverContext<'_>, _: &[Request]) {
            self.pre_query_count.fetch_add(1, Ordering::SeqCst);
        }

        fn post_apply_query(&self, _: &mut ObserverContext<'_>, _: &mut RepeatedField<Response>) {
            self.post_query_count.fetch_add(1, Ordering::SeqCst);
        }
    }

    #[test]
    fn test_handle_raft_committed_entries() {
        let (_path, engines) = create_tmp_engine("test-delegate");
        let (import_dir, importer) = create_tmp_importer("test-delegate");
        let mut host = CoprocessorHost::default();
        let obs = ApplyObserver::default();
        host.registry
            .register_query_observer(1, Box::new(obs.clone()));

        let (tx, rx) = mpsc::channel();
        let (region_scheduler, _) = dummy_scheduler();
        let sender = Notifier::Sender(tx);
        let cfg = Arc::new(Config::default());
        let (router, mut system) = create_apply_batch_system(&cfg);
        let builder = super::Builder {
            tag: "test-store".to_owned(),
            cfg,
            sender,
            region_scheduler,
            coprocessor_host: Arc::new(host),
            importer: importer.clone(),
            engines: engines.clone(),
            router: router.clone(),
        };
        system.spawn("test-handle-raft".to_owned(), builder);

        let mut reg = Registration::default();
        reg.id = 3;
        reg.region.set_id(1);
        reg.region.mut_peers().push(new_peer(2, 3));
        reg.region.set_end_key(b"k5".to_vec());
        reg.region.mut_region_epoch().set_conf_ver(1);
        reg.region.mut_region_epoch().set_version(3);
        router.schedule_task(1, Msg::Registration(reg));

        let (capture_tx, capture_rx) = mpsc::channel();
        let put_entry = EntryBuilder::new(1, 1)
            .put(b"k1", b"v1")
            .put(b"k2", b"v1")
            .put(b"k3", b"v1")
            .epoch(1, 3)
            .capture_resp(&router, 3, 1, capture_tx.clone())
            .build();
        router.schedule_task(1, Msg::apply(Apply::new(1, 1, vec![put_entry])));
        let resp = capture_rx.recv_timeout(Duration::from_secs(3)).unwrap();
        assert!(!resp.get_header().has_error(), "{:?}", resp);
        assert_eq!(resp.get_responses().len(), 3);
        let dk_k1 = keys::data_key(b"k1");
        let dk_k2 = keys::data_key(b"k2");
        let dk_k3 = keys::data_key(b"k3");
        assert_eq!(engines.kv.get(&dk_k1).unwrap().unwrap(), b"v1");
        assert_eq!(engines.kv.get(&dk_k2).unwrap().unwrap(), b"v1");
        assert_eq!(engines.kv.get(&dk_k3).unwrap().unwrap(), b"v1");
        validate(&router, 1, |delegate| {
            assert_eq!(delegate.applied_index_term, 1);
            assert_eq!(delegate.apply_state.get_applied_index(), 1);
        });
        fetch_apply_res(&rx);

        let put_entry = EntryBuilder::new(2, 2)
            .put_cf(CF_LOCK, b"k1", b"v1")
            .epoch(1, 3)
            .build();
        router.schedule_task(1, Msg::apply(Apply::new(1, 2, vec![put_entry])));
        let apply_res = fetch_apply_res(&rx);
        assert_eq!(apply_res.region_id, 1);
        assert_eq!(apply_res.apply_state.get_applied_index(), 2);
        assert_eq!(apply_res.applied_index_term, 2);
        assert!(apply_res.exec_res.is_empty());
        assert!(apply_res.metrics.written_bytes >= 5);
        assert_eq!(apply_res.metrics.written_keys, 1);
        assert_eq!(apply_res.metrics.size_diff_hint, 5);
        assert_eq!(apply_res.metrics.lock_cf_written_bytes, 5);
        let lock_handle = engines.kv.cf_handle(CF_LOCK).unwrap();
        assert_eq!(
            engines.kv.get_cf(lock_handle, &dk_k1).unwrap().unwrap(),
            b"v1"
        );

        let put_entry = EntryBuilder::new(3, 2)
            .put(b"k2", b"v2")
            .epoch(1, 1)
            .capture_resp(&router, 3, 1, capture_tx.clone())
            .build();
        router.schedule_task(1, Msg::apply(Apply::new(1, 2, vec![put_entry])));
        let resp = capture_rx.recv_timeout(Duration::from_secs(3)).unwrap();
        assert!(resp.get_header().get_error().has_epoch_not_match());
        let apply_res = fetch_apply_res(&rx);
        assert_eq!(apply_res.applied_index_term, 2);
        assert_eq!(apply_res.apply_state.get_applied_index(), 3);

        let put_entry = EntryBuilder::new(4, 2)
            .put(b"k3", b"v3")
            .put(b"k5", b"v5")
            .epoch(1, 3)
            .capture_resp(&router, 3, 1, capture_tx.clone())
            .build();
        router.schedule_task(1, Msg::apply(Apply::new(1, 2, vec![put_entry])));
        let resp = capture_rx.recv_timeout(Duration::from_secs(3)).unwrap();
        assert!(resp.get_header().get_error().has_key_not_in_region());
        let apply_res = fetch_apply_res(&rx);
        assert_eq!(apply_res.applied_index_term, 2);
        assert_eq!(apply_res.apply_state.get_applied_index(), 4);
        // a writebatch should be atomic.
        assert_eq!(engines.kv.get(&dk_k3).unwrap().unwrap(), b"v1");

        EntryBuilder::new(5, 2)
            .capture_resp(&router, 3, 1, capture_tx.clone())
            .build();
        let put_entry = EntryBuilder::new(5, 3)
            .delete(b"k1")
            .delete_cf(CF_LOCK, b"k1")
            .delete_cf(CF_WRITE, b"k1")
            .epoch(1, 3)
            .capture_resp(&router, 3, 1, capture_tx.clone())
            .build();
        router.schedule_task(1, Msg::apply(Apply::new(1, 3, vec![put_entry])));
        let resp = capture_rx.recv_timeout(Duration::from_secs(3)).unwrap();
        // stale command should be cleared.
        assert!(resp.get_header().get_error().has_stale_command());
        let resp = capture_rx.recv_timeout(Duration::from_secs(3)).unwrap();
        assert!(!resp.get_header().has_error(), "{:?}", resp);
        assert!(engines.kv.get(&dk_k1).unwrap().is_none());
        let apply_res = fetch_apply_res(&rx);
        assert_eq!(apply_res.metrics.lock_cf_written_bytes, 3);
        assert_eq!(apply_res.metrics.delete_keys_hint, 2);
        assert_eq!(apply_res.metrics.size_diff_hint, -9);

        let delete_entry = EntryBuilder::new(6, 3)
            .delete(b"k5")
            .epoch(1, 3)
            .capture_resp(&router, 3, 1, capture_tx.clone())
            .build();
        router.schedule_task(1, Msg::apply(Apply::new(1, 3, vec![delete_entry])));
        let resp = capture_rx.recv_timeout(Duration::from_secs(3)).unwrap();
        assert!(resp.get_header().get_error().has_key_not_in_region());
        fetch_apply_res(&rx);

        let delete_range_entry = EntryBuilder::new(7, 3)
            .delete_range(b"", b"")
            .epoch(1, 3)
            .capture_resp(&router, 3, 1, capture_tx.clone())
            .build();
        router.schedule_task(1, Msg::apply(Apply::new(1, 3, vec![delete_range_entry])));
        let resp = capture_rx.recv_timeout(Duration::from_secs(3)).unwrap();
        assert!(resp.get_header().get_error().has_key_not_in_region());
        assert_eq!(engines.kv.get(&dk_k3).unwrap().unwrap(), b"v1");
        fetch_apply_res(&rx);

        let delete_range_entry = EntryBuilder::new(8, 3)
            .delete_range_cf(CF_DEFAULT, b"", b"k5")
            .delete_range_cf(CF_LOCK, b"", b"k5")
            .delete_range_cf(CF_WRITE, b"", b"k5")
            .epoch(1, 3)
            .capture_resp(&router, 3, 1, capture_tx.clone())
            .build();
        router.schedule_task(1, Msg::apply(Apply::new(1, 3, vec![delete_range_entry])));
        let resp = capture_rx.recv_timeout(Duration::from_secs(3)).unwrap();
        assert!(!resp.get_header().has_error(), "{:?}", resp);
        assert!(engines.kv.get(&dk_k1).unwrap().is_none());
        assert!(engines.kv.get(&dk_k2).unwrap().is_none());
        assert!(engines.kv.get(&dk_k3).unwrap().is_none());
        fetch_apply_res(&rx);

        // UploadSST
        let sst_path = import_dir.path().join("test.sst");
        let mut sst_epoch = RegionEpoch::new();
        sst_epoch.set_conf_ver(1);
        sst_epoch.set_version(3);
        let sst_range = (0, 100);
        let (mut meta1, data1) = gen_sst_file(&sst_path, sst_range);
        meta1.set_region_id(1);
        meta1.set_region_epoch(sst_epoch);
        let mut file1 = importer.create(&meta1).unwrap();
        file1.append(&data1).unwrap();
        file1.finish().unwrap();
        let (mut meta2, data2) = gen_sst_file(&sst_path, sst_range);
        meta2.set_region_id(1);
        meta2.mut_region_epoch().set_conf_ver(1);
        meta2.mut_region_epoch().set_version(1234);
        let mut file2 = importer.create(&meta2).unwrap();
        file2.append(&data2).unwrap();
        file2.finish().unwrap();

        // IngestSST
        let put_ok = EntryBuilder::new(9, 3)
            .capture_resp(&router, 3, 1, capture_tx.clone())
            .put(&[sst_range.0], &[sst_range.1])
            .epoch(0, 3)
            .build();
        // Add a put above to test flush before ingestion.
        let ingest_ok = EntryBuilder::new(10, 3)
            .capture_resp(&router, 3, 1, capture_tx.clone())
            .ingest_sst(&meta1)
            .epoch(0, 3)
            .build();
        let ingest_epoch_not_match = EntryBuilder::new(11, 3)
            .capture_resp(&router, 3, 1, capture_tx.clone())
            .ingest_sst(&meta2)
            .epoch(0, 3)
            .build();
        let entries = vec![put_ok, ingest_ok, ingest_epoch_not_match];
        router.schedule_task(1, Msg::apply(Apply::new(1, 3, entries)));
        let resp = capture_rx.recv_timeout(Duration::from_secs(3)).unwrap();
        assert!(!resp.get_header().has_error(), "{:?}", resp);
        let resp = capture_rx.recv_timeout(Duration::from_secs(3)).unwrap();
        assert!(!resp.get_header().has_error(), "{:?}", resp);
        check_db_range(&engines.kv, sst_range);
        let resp = capture_rx.recv_timeout(Duration::from_secs(3)).unwrap();
        assert!(resp.get_header().has_error());
        let apply_res = fetch_apply_res(&rx);
        assert_eq!(apply_res.applied_index_term, 3);
        assert_eq!(apply_res.apply_state.get_applied_index(), 11);

        let mut entries = vec![];
        for i in 0..WRITE_BATCH_MAX_KEYS {
            let put_entry = EntryBuilder::new(i as u64 + 12, 3)
                .put(b"k", b"v")
                .epoch(1, 3)
                .capture_resp(&router, 3, 1, capture_tx.clone())
                .build();
            entries.push(put_entry);
        }
        router.schedule_task(1, Msg::apply(Apply::new(1, 3, entries)));
        for _ in 0..WRITE_BATCH_MAX_KEYS {
            capture_rx.recv_timeout(Duration::from_secs(3)).unwrap();
        }
        let index = WRITE_BATCH_MAX_KEYS + 11;
        let apply_res = fetch_apply_res(&rx);
        assert_eq!(apply_res.apply_state.get_applied_index(), index as u64);
        assert_eq!(obs.pre_query_count.load(Ordering::SeqCst), index);
        assert_eq!(obs.post_query_count.load(Ordering::SeqCst), index);

        system.shutdown();
    }

    #[test]
    fn test_check_sst_for_ingestion() {
        let mut sst = SSTMeta::new();
        let mut region = Region::new();

        // Check uuid and cf name
        assert!(check_sst_for_ingestion(&sst, &region).is_err());
        sst.set_uuid(Uuid::new_v4().as_bytes().to_vec());
        sst.set_cf_name(CF_DEFAULT.to_owned());
        check_sst_for_ingestion(&sst, &region).unwrap();
        sst.set_cf_name("test".to_owned());
        assert!(check_sst_for_ingestion(&sst, &region).is_err());
        sst.set_cf_name(CF_WRITE.to_owned());
        check_sst_for_ingestion(&sst, &region).unwrap();

        // Check region id
        region.set_id(1);
        sst.set_region_id(2);
        assert!(check_sst_for_ingestion(&sst, &region).is_err());
        sst.set_region_id(1);
        check_sst_for_ingestion(&sst, &region).unwrap();

        // Check region epoch
        region.mut_region_epoch().set_conf_ver(1);
        assert!(check_sst_for_ingestion(&sst, &region).is_err());
        sst.mut_region_epoch().set_conf_ver(1);
        check_sst_for_ingestion(&sst, &region).unwrap();
        region.mut_region_epoch().set_version(1);
        assert!(check_sst_for_ingestion(&sst, &region).is_err());
        sst.mut_region_epoch().set_version(1);
        check_sst_for_ingestion(&sst, &region).unwrap();

        // Check region range
        region.set_start_key(vec![2]);
        region.set_end_key(vec![8]);
        sst.mut_range().set_start(vec![1]);
        sst.mut_range().set_end(vec![8]);
        assert!(check_sst_for_ingestion(&sst, &region).is_err());
        sst.mut_range().set_start(vec![2]);
        assert!(check_sst_for_ingestion(&sst, &region).is_err());
        sst.mut_range().set_end(vec![7]);
        check_sst_for_ingestion(&sst, &region).unwrap();
    }

    fn new_split_req(key: &[u8], id: u64, children: Vec<u64>) -> SplitRequest {
        let mut req = SplitRequest::new();
        req.set_split_key(key.to_vec());
        req.set_new_region_id(id);
        req.set_new_peer_ids(children);
        req
    }

    struct SplitResultChecker<'a> {
        raft_engine: &'a DB,
        origin_peers: &'a [metapb::Peer],
        epoch: Rc<RefCell<RegionEpoch>>,
    }

    impl<'a> SplitResultChecker<'a> {
        fn check(&self, start: &[u8], end: &[u8], id: u64, children: &[u64], check_initial: bool) {
            let key = keys::region_state_key(id);
            let state: RegionLocalState = self.raft_engine.get_msg(&key).unwrap().unwrap();
            assert_eq!(state.get_state(), PeerState::Normal);
            assert_eq!(state.get_region().get_id(), id);
            assert_eq!(state.get_region().get_start_key(), start);
            assert_eq!(state.get_region().get_end_key(), end);
            let expect_peers: Vec<_> = self
                .origin_peers
                .iter()
                .zip(children)
                .map(|(p, new_id)| {
                    let mut new_peer = metapb::Peer::clone(p);
                    new_peer.set_id(*new_id);
                    new_peer
                })
                .collect();
            assert_eq!(state.get_region().get_peers(), expect_peers.as_slice());
            assert!(!state.has_merge_state(), "{:?}", state);
            let epoch = self.epoch.borrow();
            assert_eq!(*state.get_region().get_region_epoch(), *epoch);
            if !check_initial {
                return;
            }
            let key = keys::apply_state_key(id);
            let initial_state: RaftApplyState = self.raft_engine.get_msg(&key).unwrap().unwrap();
            assert_eq!(initial_state.get_applied_index(), RAFT_INIT_LOG_INDEX);
            assert_eq!(
                initial_state.get_truncated_state().get_index(),
                RAFT_INIT_LOG_INDEX
            );
            assert_eq!(
                initial_state.get_truncated_state().get_term(),
                RAFT_INIT_LOG_INDEX
            );
        }
    }

    fn error_msg(resp: &RaftCmdResponse) -> &str {
        resp.get_header().get_error().get_message()
    }

    #[test]
    fn test_split() {
        let (_path, engines) = create_tmp_engine("test-delegate");
        let (_import_dir, importer) = create_tmp_importer("test-delegate");
        let mut reg = Registration::default();
        reg.id = 3;
        reg.term = 1;
        reg.region.set_id(1);
        reg.region.set_end_key(b"k5".to_vec());
        reg.region.mut_region_epoch().set_version(3);
        let peers = vec![new_peer(2, 3), new_peer(4, 5), new_learner_peer(6, 7)];
        reg.region.set_peers(RepeatedField::from_vec(peers.clone()));
        let (tx, _rx) = mpsc::channel();
        let sender = Notifier::Sender(tx);
        let host = Arc::new(CoprocessorHost::default());
        let (region_scheduler, _) = dummy_scheduler();
        let cfg = Arc::new(Config::default());
        let (router, mut system) = create_apply_batch_system(&cfg);
        let builder = super::Builder {
            tag: "test-store".to_owned(),
            cfg,
            sender,
            importer,
            region_scheduler,
            coprocessor_host: host,
            engines: engines.clone(),
            router: router.clone(),
        };
        system.spawn("test-split".to_owned(), builder);

        router.schedule_task(1, Msg::Registration(reg.clone()));

        let mut index_id = 1;
        let (capture_tx, capture_rx) = mpsc::channel();
        let epoch = Rc::new(RefCell::new(reg.region.get_region_epoch().to_owned()));
        let epoch_ = epoch.clone();
        let mut exec_split = |router: &ApplyRouter, reqs| {
            let epoch = epoch_.borrow();
            let split = EntryBuilder::new(index_id, 1)
                .split(reqs)
                .epoch(epoch.get_conf_ver(), epoch.get_version())
                .capture_resp(router, 3, 1, capture_tx.clone())
                .build();
            router.schedule_task(1, Msg::apply(Apply::new(1, 1, vec![split])));
            index_id += 1;
            capture_rx.recv_timeout(Duration::from_secs(3)).unwrap()
        };

        let mut splits = BatchSplitRequest::new();
        splits.set_right_derive(true);
        splits.mut_requests().push(new_split_req(b"k1", 8, vec![]));
        let resp = exec_split(&router, splits.clone());
        // 3 followers are required.
        assert!(error_msg(&resp).contains("id count"), "{:?}", resp);

        splits.mut_requests().clear();
        let resp = exec_split(&router, splits.clone());
        // Empty requests should be rejected.
        assert!(error_msg(&resp).contains("missing"), "{:?}", resp);

        splits
            .mut_requests()
            .push(new_split_req(b"k6", 8, vec![9, 10, 11]));
        let resp = exec_split(&router, splits.clone());
        // Out of range keys should be rejected.
        assert!(
            resp.get_header().get_error().has_key_not_in_region(),
            "{:?}",
            resp
        );

        splits
            .mut_requests()
            .push(new_split_req(b"", 8, vec![9, 10, 11]));
        let resp = exec_split(&router, splits.clone());
        // Empty key should be rejected.
        assert!(error_msg(&resp).contains("missing"), "{:?}", resp);

        splits.mut_requests().clear();
        splits
            .mut_requests()
            .push(new_split_req(b"k2", 8, vec![9, 10, 11]));
        splits
            .mut_requests()
            .push(new_split_req(b"k1", 8, vec![9, 10, 11]));
        let resp = exec_split(&router, splits.clone());
        // keys should be in ascend order.
        assert!(error_msg(&resp).contains("invalid"), "{:?}", resp);

        splits.mut_requests().clear();
        splits
            .mut_requests()
            .push(new_split_req(b"k1", 8, vec![9, 10, 11]));
        splits
            .mut_requests()
            .push(new_split_req(b"k2", 8, vec![9, 10]));
        let resp = exec_split(&router, splits.clone());
        // All requests should be checked.
        assert!(error_msg(&resp).contains("id count"), "{:?}", resp);
        let checker = SplitResultChecker {
            raft_engine: &engines.raft,
            origin_peers: &peers,
            epoch: epoch.clone(),
        };

        splits.mut_requests().clear();
        splits
            .mut_requests()
            .push(new_split_req(b"k1", 8, vec![9, 10, 11]));
        let resp = exec_split(&router, splits.clone());
        // Split should succeed.
        assert!(!resp.get_header().has_error(), "{:?}", resp);
        let mut new_version = epoch.borrow().get_version() + 1;
        epoch.borrow_mut().set_version(new_version);
        checker.check(b"", b"k1", 8, &[9, 10, 11], true);
        checker.check(b"k1", b"k5", 1, &[3, 5, 7], false);

        splits.mut_requests().clear();
        splits
            .mut_requests()
            .push(new_split_req(b"k4", 12, vec![13, 14, 15]));
        splits.set_right_derive(false);
        let resp = exec_split(&router, splits.clone());
        // Right derive should be respected.
        assert!(!resp.get_header().has_error(), "{:?}", resp);
        new_version = epoch.borrow().get_version() + 1;
        epoch.borrow_mut().set_version(new_version);
        checker.check(b"k4", b"k5", 12, &[13, 14, 15], true);
        checker.check(b"k1", b"k4", 1, &[3, 5, 7], false);

        splits.mut_requests().clear();
        splits
            .mut_requests()
            .push(new_split_req(b"k2", 16, vec![17, 18, 19]));
        splits
            .mut_requests()
            .push(new_split_req(b"k3", 20, vec![21, 22, 23]));
        splits.set_right_derive(true);
        let resp = exec_split(&router, splits.clone());
        // Right derive should be respected.
        assert!(!resp.get_header().has_error(), "{:?}", resp);
        new_version = epoch.borrow().get_version() + 2;
        epoch.borrow_mut().set_version(new_version);
        checker.check(b"k1", b"k2", 16, &[17, 18, 19], true);
        checker.check(b"k2", b"k3", 20, &[21, 22, 23], true);
        checker.check(b"k3", b"k4", 1, &[3, 5, 7], false);

        splits.mut_requests().clear();
        splits
            .mut_requests()
            .push(new_split_req(b"k31", 24, vec![25, 26, 27]));
        splits
            .mut_requests()
            .push(new_split_req(b"k32", 28, vec![29, 30, 31]));
        splits.set_right_derive(false);
        let resp = exec_split(&router, splits.clone());
        // Right derive should be respected.
        assert!(!resp.get_header().has_error(), "{:?}", resp);
        new_version = epoch.borrow().get_version() + 2;
        epoch.borrow_mut().set_version(new_version);
        checker.check(b"k3", b"k31", 1, &[3, 5, 7], false);
        checker.check(b"k31", b"k32", 24, &[25, 26, 27], true);
        checker.check(b"k32", b"k4", 28, &[29, 30, 31], true);
    }
}<|MERGE_RESOLUTION|>--- conflicted
+++ resolved
@@ -45,9 +45,7 @@
 use crate::raftstore::store::metrics::*;
 use crate::raftstore::store::msg::{Callback, PeerMsg};
 use crate::raftstore::store::peer::Peer;
-use crate::raftstore::store::peer_storage::{
-    self, write_initial_apply_state, write_peer_state, GenSnapTask,
-};
+use crate::raftstore::store::peer_storage::{self, write_initial_apply_state, write_peer_state};
 use crate::raftstore::store::util::check_region_epoch;
 use crate::raftstore::store::RegionTask;
 use crate::raftstore::store::{cmd_resp, keys, util, Config, Engines};
@@ -354,8 +352,7 @@
     ///
     /// A general apply progress for a delegate is:
     /// `prepare_for` -> `commit` [-> `commit` ...] -> `finish_for`.
-    /// After all delegates are handled, `write_to_db` or `finish_for_snapshot`
-    /// method should be called.
+    /// After all delegates are handled, `write_to_db` method should be called.
     pub fn prepare_for(&mut self, delegate: &ApplyDelegate) {
         if self.kv_wb.is_none() {
             self.kv_wb = Some(WriteBatch::with_capacity(DEFAULT_KV_WB_SIZE));
@@ -442,11 +439,6 @@
             applied_index_term: delegate.applied_index_term,
             merged: false,
         });
-    }
-
-    /// Finishes `Snapshot`s for the delegate.
-    pub fn finish_for_snapshot(&mut self) {
-        self.cbs.clear()
     }
 
     pub fn delta_bytes(&self) -> u64 {
@@ -2590,15 +2582,6 @@
             return;
         }
 
-<<<<<<< HEAD
-        apply_ctx.prepare_for(&self.delegate);
-        // persistent all pending changes
-        apply_ctx.commit_opt(&mut self.delegate, true);
-        if let Err(e) = snap_task.generate_snapshot(&apply_ctx.engines) {
-            error!("schedule snapshot failed"; "error" => ?e);
-        }
-        apply_ctx.finish_for_snapshot();
-=======
         // Persists any pending changes of this region.
         let region_id = self.delegate.id();
         if apply_ctx
@@ -2618,7 +2601,6 @@
                 "peer_id" => self.delegate.id()
             );
         }
->>>>>>> 93919cba
     }
 
     fn handle_tasks(&mut self, apply_ctx: &mut ApplyContext, msgs: &mut Vec<Msg>) {
@@ -2833,15 +2815,11 @@
                     return;
                 }
                 Msg::Snapshot(_) => {
-<<<<<<< HEAD
-                    panic!("[region {}] is removed before taking snapshot", region_id,)
-=======
                     warn!(
                         "region is removed before taking snapshot, are we shutting down?";
                         "region_id" => region_id
                     );
                     return;
->>>>>>> 93919cba
                 }
                 Msg::CatchUpLogs(cul) => panic!(
                     "[region {}] is removed before merged, failed to schedule {:?}",
@@ -3136,23 +3114,12 @@
         };
         assert_eq!(apply_res.region_id, 2);
 
-<<<<<<< HEAD
-        let (region_scheduler, snapshot_rx) = dummy_scheduler();
         let (tx, _) = mpsc::sync_channel(0);
-        router.schedule_task(2, Msg::Snapshot(GenSnapTask::new(2, tx, region_scheduler)));
+        router.schedule_task(2, Msg::Snapshot(GenSnapTask::new(2, tx)));
         let apply_state = match snapshot_rx.recv_timeout(Duration::from_secs(3)) {
             Ok(Some(RegionTask::Gen { raft_snap, .. })) => {
                 raft_snap.get_msg(&apply_state_key).unwrap().unwrap()
             }
-=======
-        let (tx, _) = mpsc::sync_channel(0);
-        router.schedule_task(2, Msg::Snapshot(GenSnapTask::new(2, tx)));
-        let apply_state = match snapshot_rx.recv_timeout(Duration::from_secs(3)) {
-            Ok(Some(RegionTask::Gen { kv_snap, .. })) => kv_snap
-                .get_msg_cf(CF_RAFT, &apply_state_key)
-                .unwrap()
-                .unwrap(),
->>>>>>> 93919cba
             e => panic!("unexpected apply result: {:?}", e),
         };
         assert_eq!(apply_res.apply_state, apply_state);
