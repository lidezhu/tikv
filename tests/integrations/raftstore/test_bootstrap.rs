--- conflicted
+++ resolved
@@ -27,11 +27,6 @@
 use tikv::raftstore::coprocessor::CoprocessorHost;
 use tikv::raftstore::store::{bootstrap_store, fsm, keys, SnapManager};
 use tikv::server::Node;
-<<<<<<< HEAD
-use tikv::storage::ALL_CFS;
-use tikv::util::rocksdb_util;
-=======
->>>>>>> 4a06994e
 use tikv::util::worker::{FutureWorker, Worker};
 
 fn test_bootstrap_idempotent<T: Simulator>(cluster: &mut Cluster<T>) {
@@ -57,13 +52,8 @@
     let (_, system) = fsm::create_raft_batch_system(&cfg.raft_store);
     let simulate_trans = SimulateTransport::new(ChannelTransport::new());
     let tmp_path = TempDir::new("test_cluster").unwrap();
-<<<<<<< HEAD
     let kv_engine = Arc::new(
-        rocksdb_util::new_engine(tmp_path.path().to_str().unwrap(), None, ALL_CFS, None).unwrap(),
-=======
-    let engine = Arc::new(
         rocks::util::new_engine(tmp_path.path().to_str().unwrap(), None, ALL_CFS, None).unwrap(),
->>>>>>> 4a06994e
     );
     let tmp_path_raft = tmp_path.path().join(Path::new("raft"));
     let raft_engine = Arc::new(
