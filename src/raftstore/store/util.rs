// Copyright 2016 PingCAP, Inc.
//
// Licensed under the Apache License, Version 2.0 (the "License");
// you may not use this file except in compliance with the License.
// You may obtain a copy of the License at
//
//     http://www.apache.org/licenses/LICENSE-2.0
//
// Unless required by applicable law or agreed to in writing, software
// distributed under the License is distributed on an "AS IS" BASIS,
// See the License for the specific language governing permissions and
// limitations under the License.

use std::option::Option;
<<<<<<< HEAD
use std::fmt;
=======
use std::u64;
>>>>>>> f5f9619a

use kvproto::metapb;
use kvproto::eraftpb::{self, ConfChangeType, MessageType};
use kvproto::raft_serverpb::RaftMessage;
use raftstore::{Error, Result};
use raftstore::store::keys;
use rocksdb::{Range, TablePropertiesCollection, Writable, WriteBatch, DB};
<<<<<<< HEAD
use time::{Duration, Timespec};

use storage::LARGE_CFS;
=======
use storage::{Key, CF_LOCK, CF_RAFT, CF_WRITE, LARGE_CFS};
>>>>>>> f5f9619a
use util::properties::SizeProperties;
use util::{rocksdb as rocksdb_util, Either};
use util::time::monotonic_raw_now;

use super::engine::{IterOption, Iterable};
use super::peer_storage;

pub fn find_peer(region: &metapb::Region, store_id: u64) -> Option<&metapb::Peer> {
    for peer in region.get_peers() {
        if peer.get_store_id() == store_id {
            return Some(peer);
        }
    }

    None
}

pub fn remove_peer(region: &mut metapb::Region, store_id: u64) -> Option<metapb::Peer> {
    region
        .get_peers()
        .iter()
        .position(|x| x.get_store_id() == store_id)
        .map(|i| region.mut_peers().remove(i))
}

// a helper function to create peer easily.
pub fn new_peer(store_id: u64, peer_id: u64) -> metapb::Peer {
    let mut peer = metapb::Peer::new();
    peer.set_store_id(store_id);
    peer.set_id(peer_id);
    peer
}

/// Check if key in region range [`start_key`, `end_key`].
pub fn check_key_in_region_inclusive(key: &[u8], region: &metapb::Region) -> Result<()> {
    let end_key = region.get_end_key();
    let start_key = region.get_start_key();
    if key >= start_key && (end_key.is_empty() || key <= end_key) {
        Ok(())
    } else {
        Err(Error::KeyNotInRegion(key.to_vec(), region.clone()))
    }
}

/// Check if key in region range [`start_key`, `end_key`).
pub fn check_key_in_region(key: &[u8], region: &metapb::Region) -> Result<()> {
    let end_key = region.get_end_key();
    let start_key = region.get_start_key();
    if key >= start_key && (end_key.is_empty() || key < end_key) {
        Ok(())
    } else {
        Err(Error::KeyNotInRegion(key.to_vec(), region.clone()))
    }
}

#[inline]
pub fn is_first_vote_msg(msg: &RaftMessage) -> bool {
    msg.get_message().get_msg_type() == MessageType::MsgRequestVote &&
        msg.get_message().get_term() == peer_storage::RAFT_INIT_LOG_TERM + 1
}

const STR_CONF_CHANGE_ADD_NODE: &'static str = "AddNode";
const STR_CONF_CHANGE_REMOVE_NODE: &'static str = "RemoveNode";

pub fn conf_change_type_str(conf_type: &eraftpb::ConfChangeType) -> &'static str {
    match *conf_type {
        ConfChangeType::AddNode => STR_CONF_CHANGE_ADD_NODE,
        ConfChangeType::RemoveNode => STR_CONF_CHANGE_REMOVE_NODE,
        ConfChangeType::AddLearnerNode => unimplemented!(),
    }
}

const MAX_WRITE_BATCH_SIZE: usize = 4 * 1024 * 1024;

pub fn delete_all_in_range(
    db: &DB,
    start_key: &[u8],
    end_key: &[u8],
    use_delete_range: bool,
) -> Result<()> {
    if start_key >= end_key {
        return Ok(());
    }

    for cf in db.cf_names() {
        delete_all_in_range_cf(db, cf, start_key, end_key, use_delete_range)?;
    }

    Ok(())
}

pub fn delete_all_in_range_cf(
    db: &DB,
    cf: &str,
    start_key: &[u8],
    end_key: &[u8],
    use_delete_range: bool,
) -> Result<()> {
    let handle = rocksdb_util::get_cf_handle(db, cf)?;
    let mut wb = WriteBatch::new();
    // Since CF_RAFT and CF_LOCK is usually small, so using
    // traditional way to cleanup.
    if use_delete_range && cf != CF_RAFT && cf != CF_LOCK {
        if cf == CF_WRITE {
            let start = Key::from_encoded(start_key.to_vec()).append_ts(u64::MAX);
            wb.delete_range_cf(handle, start.encoded(), end_key)?;
        } else {
            wb.delete_range_cf(handle, start_key, end_key)?;
        }
    } else {
        let iter_opt = IterOption::new(Some(start_key.to_vec()), Some(end_key.to_vec()), false);
        let mut it = db.new_iterator_cf(cf, iter_opt)?;
        it.seek(start_key.into());
        while it.valid() {
            wb.delete_cf(handle, it.key())?;
            if wb.data_size() >= MAX_WRITE_BATCH_SIZE {
                // Can't use write_without_wal here.
                // Otherwise it may cause dirty data when applying snapshot.
                db.write(wb)?;
                wb = WriteBatch::new();
            }

            if !it.next() {
                break;
            }
        }
    }

    if wb.count() > 0 {
        db.write(wb)?;
    }

    Ok(())
}

// check whether epoch is staler than check_epoch.
pub fn is_epoch_stale(epoch: &metapb::RegionEpoch, check_epoch: &metapb::RegionEpoch) -> bool {
    epoch.get_version() < check_epoch.get_version() ||
        epoch.get_conf_ver() < check_epoch.get_conf_ver()
}

pub fn get_region_properties_cf(
    db: &DB,
    cfname: &str,
    region: &metapb::Region,
) -> Result<TablePropertiesCollection> {
    let cf = rocksdb_util::get_cf_handle(db, cfname)?;
    let start = keys::enc_start_key(region);
    let end = keys::enc_end_key(region);
    let range = Range::new(&start, &end);
    db.get_properties_of_tables_in_range(cf, &[range])
        .map_err(|e| e.into())
}

pub fn get_region_approximate_size_cf(
    db: &DB,
    cfname: &str,
    region: &metapb::Region,
) -> Result<u64> {
    let cf = rocksdb_util::get_cf_handle(db, cfname)?;
    let start = keys::enc_start_key(region);
    let end = keys::enc_end_key(region);
    let range = Range::new(&start, &end);
    let (_, mut size) = db.get_approximate_memtable_stats_cf(cf, &range);
    let collection = db.get_properties_of_tables_in_range(cf, &[range])?;
    for (_, v) in &*collection {
        let props = SizeProperties::decode(v.user_collected_properties())?;
        size += props.get_approximate_size_in_range(&start, &end);
    }
    Ok(size)
}

pub fn get_region_approximate_size(db: &DB, region: &metapb::Region) -> Result<u64> {
    let mut size = 0;
    for cfname in LARGE_CFS {
        size += get_region_approximate_size_cf(db, cfname, region)?
    }
    Ok(size)
}

/// Lease records an expired time, for examining the current moment is in lease or not.
/// It's dedicated to the Raft leader lease mechanism, contains either state of
///   1. Suspect Timestamp
///      A suspicious leader lease timestamp, which marks the leader may still hold or lose
///      its lease until the clock time goes over this timestamp.
///   2. Valid Timestamp
///      A valid leader lease timestamp, which marks the leader holds the lease for now.
///      The lease is valid until the clock time goes over this timestamp.
///
/// ```text
/// Time
/// |---------------------------------->
///         ^               ^
///        Now           Suspect TS
/// State:  |    Suspect    |   Suspect
///
/// |---------------------------------->
///         ^               ^
///        Now           Valid TS
/// State:  |     Valid     |   Expired
/// ```
///
/// Note:
///   - Valid timestamp would increase when raft log entries are applied in current term.
///   - Suspect timestamp would be set after the message `MsgTimeoutNow` is sent by current peer.
///     The message `MsgTimeoutNow` starts a leader transfer procedure. During this procedure,
///     current peer as an old leader may still hold its lease or lose it.
///     It's possible there is a new leader elected and current peer as an old leader
///     doesn't step down due to network partition from the new leader. In that case,
///     current peer lose its leader lease.
///     Within this suspect leader lease expire time, read requests could not be performed
///     locally.
///   - The valid leader lease should be `lease = max_lease - (quorum_commit - send_to_quorum)`
///     And the expired timestamp for that leader lease is `quorum_commit + lease`,
///     which is `send_to_quorum + max_lease` in short.
// TODO: add a remote Lease. A special lease that derives from Lease, it will be sent
//       to the local read thread, so name it remote. If Lease expires, the remote must
//       expire too.
pub struct Lease {
    // A suspect timestamp is in the Either::Left(_),
    // a valid timestamp is in the Either::Right(_).
    bound: Option<Either<Timespec, Timespec>>,
    max_lease: Duration,
}

#[derive(PartialEq, Eq, Debug)]
pub enum LeaseState {
    /// The lease is suspicious, may be invalid.
    Suspect,
    /// The lease is valid.
    Valid,
    /// The lease is expired.
    Expired,
}

impl Lease {
    pub fn new(max_lease: Duration) -> Lease {
        Lease {
            bound: None,
            max_lease: max_lease,
        }
    }

    /// The valid leader lease should be `lease = max_lease - (quorum_commit - send_to_quorum)`
    /// And the expired timestamp for that leader lease is `quorum_commit + lease`,
    /// which is `send_to_quorum + max_lease` in short.
    pub fn next_expired_time(&self, send_to_quorum: Timespec) -> Timespec {
        send_to_quorum + self.max_lease
    }

    /// Renew the lease to the bound.
    pub fn renew(&mut self, bound: Timespec) {
        match self.bound {
            // Longer than suspect ts or longer than valid ts.
            Some(Either::Left(ts)) | Some(Either::Right(ts)) => if ts <= bound {
                self.bound = Some(Either::Right(bound));
            },
            // Or an empty lease
            None => {
                self.bound = Some(Either::Right(bound));
            }
        }
    }

    /// Suspect the lease to the bound.
    pub fn suspect(&mut self, bound: Timespec) {
        self.bound = Some(Either::Left(bound));
    }

    /// Inspect the lease state for the ts or now.
    pub fn inspect(&self, ts: Option<Timespec>) -> LeaseState {
        match self.bound {
            Some(Either::Left(_)) => LeaseState::Suspect,
            Some(Either::Right(bound)) => if ts.unwrap_or_else(monotonic_raw_now) < bound {
                LeaseState::Valid
            } else {
                LeaseState::Expired
            },
            None => LeaseState::Expired,
        }
    }

    pub fn expire(&mut self) {
        self.bound = None;
    }
}

impl fmt::Debug for Lease {
    fn fmt(&self, fmt: &mut fmt::Formatter) -> fmt::Result {
        let mut fmter = fmt.debug_struct("Lease");
        match self.bound {
            Some(Either::Left(ts)) => fmter.field("suspect", &ts).finish(),
            Some(Either::Right(ts)) => fmter.field("valid", &ts).finish(),
            None => fmter.field("none", &"").finish(),
        }
    }
}

#[cfg(test)]
mod tests {
    use std::process;
    use std::thread;

    use kvproto::metapb;
    use kvproto::raft_serverpb::RaftMessage;
    use kvproto::eraftpb::{ConfChangeType, Message, MessageType};
    use rocksdb::{ColumnFamilyOptions, DBOptions, SeekKey, Writable, WriteBatch, DB};
    use tempdir::TempDir;
    use time::Duration as TimeDuration;

    use raftstore::store::peer_storage;
    use util::properties::SizePropertiesCollectorFactory;
    use util::rocksdb::{get_cf_handle, new_engine_opt, CFOptions};
<<<<<<< HEAD
    use util::time::monotonic_raw_now;
    use storage::ALL_CFS;
    use super::*;

    #[test]
    fn test_lease() {
        let duration = TimeDuration::milliseconds(1500);

        // Empty lease.
        let mut lease = Lease::new(duration);
        assert_eq!(
            lease.inspect(Some(monotonic_raw_now())),
            LeaseState::Expired
        );

        let now = monotonic_raw_now();
        let next_expired_time = lease.next_expired_time(now);
        assert_eq!(next_expired_time, now + duration);

        // Transit to the Valid state.
        lease.renew(next_expired_time);
        assert_eq!(lease.inspect(Some(monotonic_raw_now())), LeaseState::Valid);
        assert_eq!(lease.inspect(None), LeaseState::Valid);

        // After lease expired time.
        thread::sleep(duration.to_std().unwrap());
        assert_eq!(
            lease.inspect(Some(monotonic_raw_now())),
            LeaseState::Expired
        );
        assert_eq!(lease.inspect(None), LeaseState::Expired);

        // Transit to the Suspect state.
        let next_expired_time = lease.next_expired_time(monotonic_raw_now());
        lease.suspect(next_expired_time);
        assert_eq!(
            lease.inspect(Some(monotonic_raw_now())),
            LeaseState::Suspect
        );
        assert_eq!(lease.inspect(None), LeaseState::Suspect);

        // After lease expired time. Always suspect.
        thread::sleep(duration.to_std().unwrap());
        assert_eq!(
            lease.inspect(Some(monotonic_raw_now())),
            LeaseState::Suspect
        );

        // Clear lease.
        lease.expire();
        assert_eq!(
            lease.inspect(Some(monotonic_raw_now())),
            LeaseState::Expired
        );
    }
=======
    use storage::{Key, ALL_CFS};
    use tempdir::TempDir;
>>>>>>> f5f9619a

    // Tests the util function `check_key_in_region`.
    #[test]
    fn test_check_key_in_region() {
        let test_cases = vec![
            ("", "", "", true, true),
            ("", "", "6", true, true),
            ("", "3", "6", false, false),
            ("4", "3", "6", true, true),
            ("4", "3", "", true, true),
            ("2", "3", "6", false, false),
            ("", "3", "6", false, false),
            ("", "3", "", false, false),
            ("6", "3", "6", false, true),
        ];
        for (key, start_key, end_key, is_in_region, is_in_region_inclusive) in test_cases {
            let mut region = metapb::Region::new();
            region.set_start_key(start_key.as_bytes().to_vec());
            region.set_end_key(end_key.as_bytes().to_vec());
            let mut result = check_key_in_region(key.as_bytes(), &region);
            assert_eq!(result.is_ok(), is_in_region);
            result = check_key_in_region_inclusive(key.as_bytes(), &region);
            assert_eq!(result.is_ok(), is_in_region_inclusive)
        }
    }

    #[test]
    fn test_peer() {
        let mut region = metapb::Region::new();
        region.set_id(1);
        region.mut_peers().push(new_peer(1, 1));

        assert!(find_peer(&region, 1).is_some());
        assert!(find_peer(&region, 10).is_none());

        assert!(remove_peer(&mut region, 1).is_some());
        assert!(remove_peer(&mut region, 1).is_none());
        assert!(find_peer(&region, 1).is_none());

    }

    #[test]
    fn test_first_vote_msg() {
        let tbl = vec![
            (
                MessageType::MsgRequestVote,
                peer_storage::RAFT_INIT_LOG_TERM + 1,
                true,
            ),
            (
                MessageType::MsgRequestVote,
                peer_storage::RAFT_INIT_LOG_TERM,
                false,
            ),
            (
                MessageType::MsgHup,
                peer_storage::RAFT_INIT_LOG_TERM + 1,
                false,
            ),
        ];

        for (msg_type, term, is_vote) in tbl {
            let mut msg = Message::new();
            msg.set_msg_type(msg_type);
            msg.set_term(term);

            let mut m = RaftMessage::new();
            m.set_message(msg);
            assert_eq!(is_first_vote_msg(&m), is_vote);
        }
    }

    #[test]
    fn test_conf_change_type_str() {
        assert_eq!(
            conf_change_type_str(&ConfChangeType::AddNode),
            STR_CONF_CHANGE_ADD_NODE
        );
        assert_eq!(
            conf_change_type_str(&ConfChangeType::RemoveNode),
            STR_CONF_CHANGE_REMOVE_NODE
        );
    }

    #[test]
    fn test_epoch_stale() {
        let mut epoch = metapb::RegionEpoch::new();
        epoch.set_version(10);
        epoch.set_conf_ver(10);

        let tbl = vec![
            (11, 10, true),
            (10, 11, true),
            (10, 10, false),
            (10, 9, false),
        ];

        for (version, conf_version, is_stale) in tbl {
            let mut check_epoch = metapb::RegionEpoch::new();
            check_epoch.set_version(version);
            check_epoch.set_conf_ver(conf_version);
            assert_eq!(is_epoch_stale(&epoch, &check_epoch), is_stale);
        }
    }

    fn make_region(id: u64, start_key: Vec<u8>, end_key: Vec<u8>) -> metapb::Region {
        let mut peer = metapb::Peer::new();
        peer.set_id(id);
        peer.set_store_id(id);
        let mut region = metapb::Region::new();
        region.set_id(id);
        region.set_start_key(start_key);
        region.set_end_key(end_key);
        region.mut_peers().push(peer);
        region
    }

    #[test]
    fn test_region_approximate_size() {
        let path = TempDir::new("_test_raftstore_region_approximate_size").expect("");
        let path_str = path.path().to_str().unwrap();
        let db_opts = DBOptions::new();
        let mut cf_opts = ColumnFamilyOptions::new();
        cf_opts.set_level_zero_file_num_compaction_trigger(10);
        let f = Box::new(SizePropertiesCollectorFactory::default());
        cf_opts.add_table_properties_collector_factory("tikv.size-collector", f);
        let cfs_opts = LARGE_CFS
            .iter()
            .map(|cf| CFOptions::new(cf, cf_opts.clone()))
            .collect();
        let db = rocksdb_util::new_engine_opt(path_str, db_opts, cfs_opts).unwrap();

        let cases = [("a", 1024), ("b", 2048), ("c", 4096)];
        let cf_size = 2 + 1024 + 2 + 2048 + 2 + 4096;
        for &(key, vlen) in &cases {
            for cfname in LARGE_CFS {
                let k1 = keys::data_key(b" ");
                let v1 = vec![];
                let k2 = keys::data_key(key.as_bytes());
                let v2 = vec![0; vlen as usize];
                assert_eq!(k2.len(), 2);
                let cf = db.cf_handle(cfname).unwrap();
                db.put_cf(cf, &k1, &v1).unwrap();
                db.put_cf(cf, &k2, &v2).unwrap();
                db.flush_cf(cf, true).unwrap();
            }
        }

        let region = make_region(1, vec![], vec![]);
        let size = get_region_approximate_size(&db, &region).unwrap();
        assert_eq!(size, cf_size * LARGE_CFS.len() as u64);
        for cfname in LARGE_CFS {
            let size = get_region_approximate_size_cf(&db, cfname, &region).unwrap();
            assert_eq!(size, cf_size);
        }
    }

    fn check_data(db: &DB, cfs: &[&str], expected: &[(&[u8], &[u8])]) {
        for cf in cfs {
            let handle = get_cf_handle(db, cf).unwrap();
            let mut iter = db.iter_cf(handle);
            iter.seek(SeekKey::Start);
            for &(k, v) in expected {
                assert_eq!(k, iter.key());
                assert_eq!(v, iter.value());
                iter.next();
            }
            assert!(!iter.valid());
        }
    }

    fn test_delete_all_in_range(use_delete_range: bool) {
        let path = TempDir::new("_raftstore_util_delete_all_in_range").expect("");
        let path_str = path.path().to_str().unwrap();

        let cfs_opts = ALL_CFS
            .into_iter()
            .map(|cf| CFOptions::new(cf, ColumnFamilyOptions::new()))
            .collect();
        let db = new_engine_opt(path_str, DBOptions::new(), cfs_opts).unwrap();

        let wb = WriteBatch::new();
        let ts: u64 = 12345;
        let keys = vec![
            Key::from_raw(b"k1").append_ts(ts),
            Key::from_raw(b"k2").append_ts(ts),
            Key::from_raw(b"k3").append_ts(ts),
            Key::from_raw(b"k4").append_ts(ts),
        ];

        let mut kvs: Vec<(&[u8], &[u8])> = vec![];
        for (_, key) in keys.iter().enumerate() {
            kvs.push((key.encoded().as_slice(), b"value"));
        }
        let kvs_left: Vec<(&[u8], &[u8])> = vec![(kvs[0].0, kvs[0].1), (kvs[3].0, kvs[3].1)];
        for &(k, v) in kvs.as_slice() {
            for cf in ALL_CFS {
                let handle = get_cf_handle(&db, cf).unwrap();
                wb.put_cf(handle, k, v).unwrap();
            }
        }
        db.write(wb).unwrap();
        check_data(&db, ALL_CFS, kvs.as_slice());

        // Delete all in ["k2", "k4").
        let start = Key::from_raw(b"k2");
        let end = Key::from_raw(b"k4");
        delete_all_in_range(
            &db,
            start.encoded().as_slice(),
            end.encoded().as_slice(),
            use_delete_range,
        ).unwrap();
        check_data(&db, ALL_CFS, kvs_left.as_slice());
    }

    #[test]
    fn test_delete_all_in_range_use_delete_range() {
        test_delete_all_in_range(true);
    }

    #[test]
    fn test_delete_all_in_range_not_use_delete_range() {
        test_delete_all_in_range(false);
    }

    fn exit_with_err(msg: String) -> ! {
        error!("{}", msg);
        process::exit(1)
    }

    #[test]
    fn test_delete_range_prefix_bloom_case() {
        let path = TempDir::new("_raftstore_util_delete_range_prefix_bloom").expect("");
        let path_str = path.path().to_str().unwrap();

        let mut opts = DBOptions::new();
        opts.create_if_missing(true);

        let mut cf_opts = ColumnFamilyOptions::new();
        // Prefix extractor(trim the timestamp at tail) for write cf.
        cf_opts
            .set_prefix_extractor(
                "FixedSuffixSliceTransform",
                Box::new(rocksdb_util::FixedSuffixSliceTransform::new(8)),
            )
            .unwrap_or_else(|err| exit_with_err(format!("{:?}", err)));
        // Create prefix bloom filter for memtable.
        cf_opts.set_memtable_prefix_bloom_size_ratio(0.1 as f64);
        let cf = "default";
        let db = DB::open_cf(opts, path_str, vec![(cf, cf_opts)]).unwrap();
        let wb = WriteBatch::new();
        let kvs: Vec<(&[u8], &[u8])> = vec![
            (b"kabcdefg1", b"v1"),
            (b"kabcdefg2", b"v2"),
            (b"kabcdefg3", b"v3"),
            (b"kabcdefg4", b"v4"),
        ];
        let kvs_left: Vec<(&[u8], &[u8])> = vec![(b"kabcdefg1", b"v1"), (b"kabcdefg4", b"v4")];

        for &(k, v) in kvs.as_slice() {
            let handle = get_cf_handle(&db, cf).unwrap();
            wb.put_cf(handle, k, v).unwrap();
        }
        db.write(wb).unwrap();
        check_data(&db, &[cf], kvs.as_slice());

        // Delete all in ["k2", "k4").
        delete_all_in_range(&db, b"kabcdefg2", b"kabcdefg4", true).unwrap();
        check_data(&db, &[cf], kvs_left.as_slice());
    }
}<|MERGE_RESOLUTION|>--- conflicted
+++ resolved
@@ -12,11 +12,7 @@
 // limitations under the License.
 
 use std::option::Option;
-<<<<<<< HEAD
-use std::fmt;
-=======
-use std::u64;
->>>>>>> f5f9619a
+use std::{fmt, u64};
 
 use kvproto::metapb;
 use kvproto::eraftpb::{self, ConfChangeType, MessageType};
@@ -24,13 +20,9 @@
 use raftstore::{Error, Result};
 use raftstore::store::keys;
 use rocksdb::{Range, TablePropertiesCollection, Writable, WriteBatch, DB};
-<<<<<<< HEAD
 use time::{Duration, Timespec};
 
-use storage::LARGE_CFS;
-=======
 use storage::{Key, CF_LOCK, CF_RAFT, CF_WRITE, LARGE_CFS};
->>>>>>> f5f9619a
 use util::properties::SizeProperties;
 use util::{rocksdb as rocksdb_util, Either};
 use util::time::monotonic_raw_now;
@@ -344,9 +336,8 @@
     use raftstore::store::peer_storage;
     use util::properties::SizePropertiesCollectorFactory;
     use util::rocksdb::{get_cf_handle, new_engine_opt, CFOptions};
-<<<<<<< HEAD
     use util::time::monotonic_raw_now;
-    use storage::ALL_CFS;
+    use storage::{Key, ALL_CFS};
     use super::*;
 
     #[test]
@@ -400,10 +391,6 @@
             LeaseState::Expired
         );
     }
-=======
-    use storage::{Key, ALL_CFS};
-    use tempdir::TempDir;
->>>>>>> f5f9619a
 
     // Tests the util function `check_key_in_region`.
     #[test]
