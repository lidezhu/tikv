// Copyright 2016 PingCAP, Inc.
//
// Licensed under the Apache License, Version 2.0 (the "License");
// you may not use this file except in compliance with the License.
// You may obtain a copy of the License at
//
//     http://www.apache.org/licenses/LICENSE-2.0
//
// Unless required by applicable law or agreed to in writing, software
// distributed under the License is distributed on an "AS IS" BASIS,
// See the License for the specific language governing permissions and
// limitations under the License.

use std::cell::{Cell, RefCell};
use std::collections::VecDeque;
use std::sync::atomic::{AtomicUsize, Ordering};
use std::sync::mpsc::{self, Receiver, TryRecvError};
use std::sync::Arc;
use std::time::Instant;
use std::{cmp, error, u64};

use engine::rocks;
use engine::rocks::{DBOptions, Writable};
use engine::rocks::{Snapshot as DbSnapshot, WriteBatch, DB};
use engine::Engines;
use engine::CF_RAFT;
use engine::{Iterable, Mutable, Peekable};
use kvproto::metapb::{self, Region};
use kvproto::raft_serverpb::{
    MergeState, PeerState, RaftApplyState, RaftLocalState, RaftSnapshotData, RegionLocalState,
};
use protobuf::Message;
use raft::eraftpb::{ConfState, Entry, HardState, Snapshot};
use raft::{self, Error as RaftError, RaftState, Ready, Storage, StorageError};

use crate::raftstore::store::fsm::GenSnapTask;
use crate::raftstore::store::util::conf_state_from_region;
use crate::raftstore::store::ProposalContext;
use crate::raftstore::{Error, Result};
use crate::util;
use crate::util::worker::Scheduler;

use super::keys::{self, enc_end_key, enc_start_key};
use super::metrics::*;
use super::worker::RegionTask;
use super::{SnapEntry, SnapKey, SnapManager, SnapshotStatistics};
use crate::config;

// When we create a region peer, we should initialize its log term/index > 0,
// so that we can force the follower peer to sync the snapshot first.
pub const RAFT_INIT_LOG_TERM: u64 = 5;
pub const RAFT_INIT_LOG_INDEX: u64 = 5;
const MAX_SNAP_TRY_CNT: usize = 5;
const RAFT_LOG_MULTI_GET_CNT: u64 = 8;

/// The initial region epoch version.
pub const INIT_EPOCH_VER: u64 = 1;
/// The initial region epoch conf_version.
pub const INIT_EPOCH_CONF_VER: u64 = 1;

// One extra slot for VecDeque internal usage.
const MAX_CACHE_CAPACITY: usize = 1024 - 1;
const SHRINK_CACHE_CAPACITY: usize = 64;

pub const JOB_STATUS_PENDING: usize = 0;
pub const JOB_STATUS_RUNNING: usize = 1;
pub const JOB_STATUS_CANCELLING: usize = 2;
pub const JOB_STATUS_CANCELLED: usize = 3;
pub const JOB_STATUS_FINISHED: usize = 4;
pub const JOB_STATUS_FAILED: usize = 5;

#[derive(Debug)]
pub enum SnapState {
    Relax,
    Generating(Receiver<Snapshot>),
    Applying(Arc<AtomicUsize>),
    ApplyAborted,
}

impl PartialEq for SnapState {
    fn eq(&self, other: &SnapState) -> bool {
        match (self, other) {
            (&SnapState::Relax, &SnapState::Relax)
            | (&SnapState::ApplyAborted, &SnapState::ApplyAborted)
            | (&SnapState::Generating(_), &SnapState::Generating(_)) => true,
            (&SnapState::Applying(ref b1), &SnapState::Applying(ref b2)) => {
                b1.load(Ordering::Relaxed) == b2.load(Ordering::Relaxed)
            }
            _ => false,
        }
    }
}

#[inline]
pub fn first_index(state: &RaftApplyState) -> u64 {
    state.get_truncated_state().get_index() + 1
}

#[inline]
pub fn last_index(state: &RaftLocalState) -> u64 {
    state.get_last_index()
}

#[derive(Default)]
struct EntryCache {
    cache: VecDeque<Entry>,
}

impl EntryCache {
    fn first_index(&self) -> Option<u64> {
        self.cache.front().map(|e| e.get_index())
    }

    fn fetch_entries_to(
        &self,
        begin: u64,
        end: u64,
        mut fetched_size: u64,
        max_size: u64,
        ents: &mut Vec<Entry>,
    ) {
        if begin >= end {
            return;
        }
        assert!(!self.cache.is_empty());
        let cache_low = self.cache.front().unwrap().get_index();
        let start_idx = begin.checked_sub(cache_low).unwrap() as usize;
        let limit_idx = end.checked_sub(cache_low).unwrap() as usize;

        let mut end_idx = start_idx;
        self.cache
            .iter()
            .skip(start_idx)
            .take_while(|e| {
                let cur_idx = end_idx as u64 + cache_low;
                assert_eq!(e.get_index(), cur_idx);
                let m = u64::from(e.compute_size());
                fetched_size += m;
                if fetched_size == m {
                    end_idx += 1;
                    fetched_size <= max_size && end_idx < limit_idx
                } else if fetched_size <= max_size {
                    end_idx += 1;
                    end_idx < limit_idx
                } else {
                    false
                }
            })
            .count();
        // Cache either is empty or contains latest log. Hence we don't need to fetch log
        // from rocksdb anymore.
        assert!(end_idx == limit_idx || fetched_size > max_size);
        let (first, second) = util::slices_in_range(&self.cache, start_idx, end_idx);
        ents.extend_from_slice(first);
        ents.extend_from_slice(second);
    }

    fn append(&mut self, tag: &str, entries: &[Entry]) {
        if entries.is_empty() {
            return;
        }
        if let Some(cache_last_index) = self.cache.back().map(|e| e.get_index()) {
            let first_index = entries[0].get_index();
            if cache_last_index >= first_index {
                if self.cache.front().unwrap().get_index() >= first_index {
                    self.cache.clear();
                } else {
                    let left = self.cache.len() - (cache_last_index - first_index + 1) as usize;
                    self.cache.truncate(left);
                }
                if self.cache.len() + entries.len() < SHRINK_CACHE_CAPACITY
                    && self.cache.capacity() > SHRINK_CACHE_CAPACITY
                {
                    self.cache.shrink_to_fit();
                }
            } else if cache_last_index + 1 < first_index {
                panic!(
                    "{} unexpected hole: {} < {}",
                    tag, cache_last_index, first_index
                );
            }
        }
        let mut start_idx = 0;
        if let Some(len) = (self.cache.len() + entries.len()).checked_sub(MAX_CACHE_CAPACITY) {
            if len < self.cache.len() {
                self.cache.drain(..len);
            } else {
                start_idx = len - self.cache.len();
                self.cache.clear();
            }
        }
        for e in &entries[start_idx..] {
            self.cache.push_back(e.to_owned());
        }
    }

    pub fn compact_to(&mut self, idx: u64) {
        let cache_first_idx = self.first_index().unwrap_or(u64::MAX);
        if cache_first_idx > idx {
            return;
        }
        let cache_last_idx = self.cache.back().unwrap().get_index();
        // Use `cache_last_idx + 1` to make sure cache can be cleared completely
        // if necessary.
        self.cache
            .drain(..(cmp::min(cache_last_idx + 1, idx) - cache_first_idx) as usize);
        if self.cache.len() < SHRINK_CACHE_CAPACITY && self.cache.capacity() > SHRINK_CACHE_CAPACITY
        {
            // So the peer storage doesn't have much writes since the proposal of compaction,
            // we can consider this peer is going to be inactive.
            self.cache.shrink_to_fit();
        }
    }
}

#[derive(Default)]
pub struct CacheQueryStats {
    pub hit: Cell<u64>,
    pub miss: Cell<u64>,
}

impl CacheQueryStats {
    pub fn flush(&mut self) {
        if self.hit.get() > 0 {
            RAFT_ENTRY_FETCHES
                .with_label_values(&["hit"])
                .inc_by(self.hit.replace(0) as i64);
        }
        if self.miss.get() > 0 {
            RAFT_ENTRY_FETCHES
                .with_label_values(&["miss"])
                .inc_by(self.miss.replace(0) as i64);
        }
    }
}

pub trait HandleRaftReadyContext {
    fn kv_wb(&self) -> &WriteBatch;
    fn kv_wb_mut(&mut self) -> &mut WriteBatch;
    fn raft_wb(&self) -> &WriteBatch;
    fn raft_wb_mut(&mut self) -> &mut WriteBatch;
    fn sync_log(&self) -> bool;
    fn set_sync_log(&mut self, sync: bool);
}

pub struct PeerStorage {
    pub engines: Engines,

    peer_id: u64,
    region: metapb::Region,
    raft_state: RaftLocalState,
    apply_state: RaftApplyState,
    applied_index_term: u64,
    last_term: u64,

    snap_state: RefCell<SnapState>,
    gen_snap_task: RefCell<Option<GenSnapTask>>,
    region_sched: Scheduler<RegionTask>,
    snap_tried_cnt: RefCell<usize>,

    cache: EntryCache,
    stats: CacheQueryStats,

    pub tag: String,
}

fn storage_error<E>(error: E) -> raft::Error
where
    E: Into<Box<dyn error::Error + Send + Sync>>,
{
    raft::Error::Store(StorageError::Other(error.into()))
}

impl From<Error> for RaftError {
    fn from(err: Error) -> RaftError {
        storage_error(err)
    }
}

pub struct ApplySnapResult {
    // prev_region is the region before snapshot applied.
    pub prev_region: metapb::Region,
    pub region: metapb::Region,
}

/// Returned by `PeerStorage::handle_raft_ready`, used for recording changed status of
/// `RaftLocalState` and `RaftApplyState`.
pub struct InvokeContext {
    pub region_id: u64,
    /// Changed RaftLocalState is stored into `raft_state`.
    pub raft_state: RaftLocalState,
    /// Changed RaftApplyState is stored into `apply_state`.
    pub apply_state: RaftApplyState,
    last_term: u64,
    /// The old region is stored here if there is a snapshot.
    pub snap_region: Option<Region>,
}

impl InvokeContext {
    pub fn new(store: &PeerStorage) -> InvokeContext {
        InvokeContext {
            region_id: store.get_region_id(),
            raft_state: store.raft_state.clone(),
            apply_state: store.apply_state.clone(),
            last_term: store.last_term,
            snap_region: None,
        }
    }

    #[inline]
    pub fn has_snapshot(&self) -> bool {
        self.snap_region.is_some()
    }

    #[inline]
    pub fn save_raft_state_to(&self, raft_wb: &mut WriteBatch) -> Result<()> {
        raft_wb.put_msg(&keys::raft_state_key(self.region_id), &self.raft_state)?;
        Ok(())
    }

    #[inline]
<<<<<<< HEAD
    pub fn save_apply_state_to(&self, raft_wb: &mut WriteBatch) -> Result<()> {
        raft_wb.put_msg(&keys::apply_state_key(self.region_id), &self.apply_state)?;
=======
    pub fn save_snapshot_raft_state_to(
        &self,
        snapshot_index: u64,
        kv_engine: &DB,
        kv_wb: &mut WriteBatch,
    ) -> Result<()> {
        let mut snapshot_raft_state = self.raft_state.clone();
        snapshot_raft_state
            .mut_hard_state()
            .set_commit(snapshot_index);
        snapshot_raft_state.set_last_index(snapshot_index);

        let handle = rocks::util::get_cf_handle(kv_engine, CF_RAFT)?;
        kv_wb.put_msg_cf(
            handle,
            &keys::snapshot_raft_state_key(self.region_id),
            &snapshot_raft_state,
        )?;
        Ok(())
    }

    #[inline]
    pub fn save_apply_state_to(&self, kv_engine: &DB, kv_wb: &mut WriteBatch) -> Result<()> {
        let handle = rocks::util::get_cf_handle(kv_engine, CF_RAFT)?;
        kv_wb.put_msg_cf(
            handle,
            &keys::apply_state_key(self.region_id),
            &self.apply_state,
        )?;
>>>>>>> 4a06994e
        Ok(())
    }
}

pub fn init_raft_state(engines: &Engines, region: &Region) -> Result<RaftLocalState> {
    let state_key = keys::raft_state_key(region.get_id());
    Ok(match engines.raft.get_msg(&state_key)? {
        Some(s) => s,
        None => {
            let mut raft_state = RaftLocalState::new();
            if !region.get_peers().is_empty() {
                // new split region
                raft_state.set_last_index(RAFT_INIT_LOG_INDEX);
                raft_state.mut_hard_state().set_term(RAFT_INIT_LOG_TERM);
                raft_state.mut_hard_state().set_commit(RAFT_INIT_LOG_INDEX);
                engines.raft.put_msg(&state_key, &raft_state)?;
            }
            raft_state
        }
    })
}

pub fn init_apply_state(engines: &Engines, region: &Region) -> Result<RaftApplyState> {
    Ok(
        match engines
            .raft
            .get_msg(&keys::apply_state_key(region.get_id()))?
        {
            Some(s) => s,
            None => {
                let mut apply_state = RaftApplyState::new();
                if !region.get_peers().is_empty() {
                    apply_state.set_applied_index(RAFT_INIT_LOG_INDEX);
                    let state = apply_state.mut_truncated_state();
                    state.set_index(RAFT_INIT_LOG_INDEX);
                    state.set_term(RAFT_INIT_LOG_TERM);
                }
                apply_state
            }
        },
    )
}

fn init_last_term(
    engines: &Engines,
    region: &Region,
    raft_state: &RaftLocalState,
    apply_state: &RaftApplyState,
) -> Result<u64> {
    let last_idx = raft_state.get_last_index();
    if last_idx == 0 {
        return Ok(0);
    } else if last_idx == RAFT_INIT_LOG_INDEX {
        return Ok(RAFT_INIT_LOG_TERM);
    } else if last_idx == apply_state.get_truncated_state().get_index() {
        return Ok(apply_state.get_truncated_state().get_term());
    } else {
        assert!(last_idx > RAFT_INIT_LOG_INDEX);
    }
    let last_log_key = keys::raft_log_key(region.get_id(), last_idx);
    let entry = engines.raft.get_msg::<Entry>(&last_log_key)?;
    match entry {
        None => Err(box_err!(
            "[region {}] entry at {} doesn't exist, may lose data.",
            region.get_id(),
            last_idx
        )),
        Some(e) => Ok(e.get_term()),
    }
}

impl Storage for PeerStorage {
    fn initial_state(&self) -> raft::Result<RaftState> {
        self.initial_state()
    }

    fn entries(&self, low: u64, high: u64, max_size: u64) -> raft::Result<Vec<Entry>> {
        self.entries(low, high, max_size)
    }

    fn term(&self, idx: u64) -> raft::Result<u64> {
        self.term(idx)
    }

    fn first_index(&self) -> raft::Result<u64> {
        Ok(self.first_index())
    }

    fn last_index(&self) -> raft::Result<u64> {
        Ok(self.last_index())
    }

    fn snapshot(&self) -> raft::Result<Snapshot> {
        self.snapshot()
    }
}

impl PeerStorage {
    pub fn new(
        engines: Engines,
        region: &metapb::Region,
        region_sched: Scheduler<RegionTask>,
        peer_id: u64,
        tag: String,
    ) -> Result<PeerStorage> {
        debug!(
            "creating storage on specified path";
            "region_id" => region.get_id(),
            "peer_id" => peer_id,
            "path" => ?engines.kv.path(),
        );
        let raft_state = init_raft_state(&engines, region)?;
        let apply_state = init_apply_state(&engines, region)?;
        if raft_state.get_last_index() < apply_state.get_applied_index() {
            panic!(
                "{} unexpected raft log index: last_index {} < applied_index {}",
                tag,
                raft_state.get_last_index(),
                apply_state.get_applied_index()
            );
        }
        let last_term = init_last_term(&engines, region, &raft_state, &apply_state)?;

        Ok(PeerStorage {
            engines,
            peer_id,
            region: region.clone(),
            raft_state,
            apply_state,
            snap_state: RefCell::new(SnapState::Relax),
            gen_snap_task: RefCell::new(None),
            region_sched,
            snap_tried_cnt: RefCell::new(0),
            tag,
            applied_index_term: RAFT_INIT_LOG_TERM,
            last_term,
            cache: EntryCache::default(),
            stats: CacheQueryStats::default(),
        })
    }

    pub fn is_initialized(&self) -> bool {
        !self.region().get_peers().is_empty()
    }

    pub fn initial_state(&self) -> raft::Result<RaftState> {
        let hard_state = self.raft_state.get_hard_state().clone();
        if hard_state == HardState::new() {
            assert!(
                !self.is_initialized(),
                "peer for region {:?} is initialized but local state {:?} has empty hard \
                 state",
                self.region,
                self.raft_state
            );

            return Ok(RaftState {
                hard_state,
                conf_state: ConfState::default(),
            });
        }
        Ok(RaftState {
            hard_state,
            conf_state: conf_state_from_region(self.region()),
        })
    }

    fn check_range(&self, low: u64, high: u64) -> raft::Result<()> {
        if low > high {
            return Err(storage_error(format!(
                "low: {} is greater that high: {}",
                low, high
            )));
        } else if low <= self.truncated_index() {
            return Err(RaftError::Store(StorageError::Compacted));
        } else if high > self.last_index() + 1 {
            return Err(storage_error(format!(
                "entries' high {} is out of bound lastindex {}",
                high,
                self.last_index()
            )));
        }
        Ok(())
    }

    pub fn entries(&self, low: u64, high: u64, max_size: u64) -> raft::Result<Vec<Entry>> {
        self.check_range(low, high)?;
        let mut ents = Vec::with_capacity((high - low) as usize);
        if low == high {
            return Ok(ents);
        }
        let cache_low = self.cache.first_index().unwrap_or(u64::MAX);
        let region_id = self.get_region_id();
        if high <= cache_low {
            // not overlap
            self.stats.miss.update(|m| m + 1);
            fetch_entries_to(
                &self.engines.raft,
                region_id,
                low,
                high,
                max_size,
                &mut ents,
            )?;
            return Ok(ents);
        }
        let mut fetched_size = 0;
        let begin_idx = if low < cache_low {
            self.stats.miss.update(|m| m + 1);
            fetched_size = fetch_entries_to(
                &self.engines.raft,
                region_id,
                low,
                cache_low,
                max_size,
                &mut ents,
            )?;
            if fetched_size > max_size {
                // max_size exceed.
                return Ok(ents);
            }
            cache_low
        } else {
            low
        };

        self.stats.hit.update(|h| h + 1);
        self.cache
            .fetch_entries_to(begin_idx, high, fetched_size, max_size, &mut ents);
        Ok(ents)
    }

    pub fn term(&self, idx: u64) -> raft::Result<u64> {
        if idx == self.truncated_index() {
            return Ok(self.truncated_term());
        }
        self.check_range(idx, idx + 1)?;
        if self.truncated_term() == self.last_term || idx == self.last_index() {
            return Ok(self.last_term);
        }
        let entries = self.entries(idx, idx + 1, raft::NO_LIMIT)?;
        Ok(entries[0].get_term())
    }

    #[inline]
    pub fn first_index(&self) -> u64 {
        first_index(&self.apply_state)
    }

    #[inline]
    pub fn last_index(&self) -> u64 {
        last_index(&self.raft_state)
    }

    #[inline]
    pub fn applied_index(&self) -> u64 {
        self.apply_state.get_applied_index()
    }

    #[inline]
    pub fn set_applied_state(&mut self, apply_state: RaftApplyState) {
        self.apply_state = apply_state;
    }

    #[inline]
    pub fn set_applied_term(&mut self, applied_index_term: u64) {
        self.applied_index_term = applied_index_term;
    }

    #[inline]
    pub fn apply_state(&self) -> &RaftApplyState {
        &self.apply_state
    }

    #[inline]
    pub fn applied_index_term(&self) -> u64 {
        self.applied_index_term
    }

    #[inline]
    pub fn committed_index(&self) -> u64 {
        self.raft_state.get_hard_state().get_commit()
    }

    #[inline]
    pub fn truncated_index(&self) -> u64 {
        self.apply_state.get_truncated_state().get_index()
    }

    #[inline]
    pub fn truncated_term(&self) -> u64 {
        self.apply_state.get_truncated_state().get_term()
    }

    pub fn region(&self) -> &metapb::Region {
        &self.region
    }

    pub fn set_region(&mut self, region: metapb::Region) {
        self.region = region;
    }

    pub fn raw_snapshot(&self) -> DbSnapshot {
        DbSnapshot::new(Arc::clone(&self.engines.kv))
    }

    fn validate_snap(&self, snap: &Snapshot) -> bool {
        let idx = snap.get_metadata().get_index();
        if idx < self.truncated_index() {
            // stale snapshot, should generate again.
            info!(
                "snapshot is stale, generate again";
                "region_id" => self.region.get_id(),
                "peer_id" => self.peer_id,
                "snap_index" => idx,
                "truncated_index" => self.truncated_index(),
            );
            STORE_SNAPSHOT_VALIDATION_FAILURE_COUNTER
                .with_label_values(&["stale"])
                .inc();
            return false;
        }

        let mut snap_data = RaftSnapshotData::new();
        if let Err(e) = snap_data.merge_from_bytes(snap.get_data()) {
            error!(
                "failed to decode snapshot, it may be corrupted";
                "region_id" => self.region.get_id(),
                "peer_id" => self.peer_id,
                "err" => ?e,
            );
            STORE_SNAPSHOT_VALIDATION_FAILURE_COUNTER
                .with_label_values(&["decode"])
                .inc();
            return false;
        }
        let snap_epoch = snap_data.get_region().get_region_epoch();
        let latest_epoch = self.region().get_region_epoch();
        if snap_epoch.get_conf_ver() < latest_epoch.get_conf_ver() {
            info!(
                "snapshot epoch is stale";
                "region_id" => self.region.get_id(),
                "peer_id" => self.peer_id,
                "snap_epoch" => ?snap_epoch,
                "latest_epoch" => ?latest_epoch,
            );
            STORE_SNAPSHOT_VALIDATION_FAILURE_COUNTER
                .with_label_values(&["epoch"])
                .inc();
            return false;
        }

        true
    }

    /// Gets a snapshot. Returns `SnapshotTemporarilyUnavailable` if there is no unavailable
    /// snapshot.
    pub fn snapshot(&self) -> raft::Result<Snapshot> {
        let mut snap_state = self.snap_state.borrow_mut();
        let mut tried_cnt = self.snap_tried_cnt.borrow_mut();

        let (mut tried, mut snap) = (false, None);
        if let SnapState::Generating(ref recv) = *snap_state {
            tried = true;
            match recv.try_recv() {
                Err(TryRecvError::Disconnected) => {}
                Err(TryRecvError::Empty) => {
                    return Err(raft::Error::Store(
                        raft::StorageError::SnapshotTemporarilyUnavailable,
                    ));
                }
                Ok(s) => snap = Some(s),
            }
        }

        if tried {
            *snap_state = SnapState::Relax;
            match snap {
                Some(s) => {
                    *tried_cnt = 0;
                    if self.validate_snap(&s) {
                        return Ok(s);
                    }
                }
                None => {
                    warn!(
                        "failed to try generating snapshot";
                        "region_id" => self.region.get_id(),
                        "peer_id" => self.peer_id,
                        "times" => *tried_cnt,
                    );
                }
            }
        }

        if SnapState::Relax != *snap_state {
            panic!("{} unexpected state: {:?}", self.tag, *snap_state);
        }

        if *tried_cnt >= MAX_SNAP_TRY_CNT {
            let cnt = *tried_cnt;
            *tried_cnt = 0;
            return Err(raft::Error::Store(box_err!(
                "failed to get snapshot after {} times",
                cnt
            )));
        }

        info!(
            "requesting snapshot";
            "region_id" => self.region.get_id(),
            "peer_id" => self.peer_id,
        );
        *tried_cnt += 1;
        let (tx, rx) = mpsc::sync_channel(1);
        *snap_state = SnapState::Generating(rx);

        let task = GenSnapTask::new(self.region.get_id(), tx);
        let mut gen_snap_task = self.gen_snap_task.borrow_mut();
        assert!(gen_snap_task.is_none());
        *gen_snap_task = Some(task);
        Err(raft::Error::Store(
            raft::StorageError::SnapshotTemporarilyUnavailable,
        ))
    }

    pub fn take_gen_snap_task(&mut self) -> Option<GenSnapTask> {
        self.gen_snap_task.get_mut().take()
    }

    // Append the given entries to the raft log using previous last index or self.last_index.
    // Return the new last index for later update. After we commit in engine, we can set last_index
    // to the return one.
    pub fn append<H: HandleRaftReadyContext>(
        &mut self,
        invoke_ctx: &mut InvokeContext,
        entries: &[Entry],
        ready_ctx: &mut H,
    ) -> Result<u64> {
        debug!(
            "append entries";
            "region_id" => self.region.get_id(),
            "peer_id" => self.peer_id,
            "count" => entries.len(),
        );
        let prev_last_index = invoke_ctx.raft_state.get_last_index();
        if entries.is_empty() {
            return Ok(prev_last_index);
        }

        let (last_index, last_term) = {
            let e = entries.last().unwrap();
            (e.get_index(), e.get_term())
        };

        for entry in entries {
            if !ready_ctx.sync_log() {
                ready_ctx.set_sync_log(get_sync_log_from_entry(entry));
            }
            ready_ctx.raft_wb_mut().put_msg(
                &keys::raft_log_key(self.get_region_id(), entry.get_index()),
                entry,
            )?;
        }

        // Delete any previously appended log entries which never committed.
        for i in (last_index + 1)..=prev_last_index {
            // TODO: Wrap it as an engine::Error.
            box_try!(ready_ctx
                .raft_wb_mut()
                .delete(&keys::raft_log_key(self.get_region_id(), i)));
        }

        invoke_ctx.raft_state.set_last_index(last_index);
        invoke_ctx.last_term = last_term;

        // TODO: if the writebatch is failed to commit, the cache will be wrong.
        self.cache.append(&self.tag, entries);
        Ok(last_index)
    }

    pub fn compact_to(&mut self, idx: u64) {
        self.cache.compact_to(idx);
    }

    pub fn maybe_gc_cache(&mut self, replicated_idx: u64, apply_idx: u64) {
        if replicated_idx == apply_idx {
            // The region is inactive, clear the cache immediately.
            self.cache.compact_to(apply_idx + 1);
        } else {
            let cache_first_idx = match self.cache.first_index() {
                None => return,
                Some(idx) => idx,
            };
            if cache_first_idx > replicated_idx + 1 {
                // Catching up log requires accessing fs already, let's optimize for
                // the common case.
                // Maybe gc to second least replicated_idx is better.
                self.cache.compact_to(apply_idx + 1);
            }
        }
    }

    #[inline]
    pub fn flush_cache_metrics(&mut self) {
        self.stats.flush();
    }

    // Apply the peer with given snapshot.
    pub fn apply_snapshot(
        &mut self,
        ctx: &mut InvokeContext,
        snap: &Snapshot,
        raft_wb: &WriteBatch,
    ) -> Result<()> {
        info!(
            "begin to apply snapshot";
            "region_id" => self.region.get_id(),
            "peer_id" => self.peer_id,
        );

        let mut snap_data = RaftSnapshotData::new();
        snap_data.merge_from_bytes(snap.get_data())?;

        let region_id = self.get_region_id();

        let region = snap_data.take_region();
        if region.get_id() != region_id {
            return Err(box_err!(
                "mismatch region id {} != {}",
                region_id,
                region.get_id()
            ));
        }

        if self.is_initialized() {
            // we can only delete the old data when the peer is initialized.
            self.clear_meta(raft_wb)?;
        }

        write_peer_state(raft_wb, &region, PeerState::Applying, None)?;

        let last_index = snap.get_metadata().get_index();

        ctx.raft_state.set_last_index(last_index);
        ctx.last_term = snap.get_metadata().get_term();
        ctx.apply_state.set_applied_index(last_index);

        // The snapshot only contains log which index > applied index, so
        // here the truncate state's (index, term) is in snapshot metadata.
        ctx.apply_state.mut_truncated_state().set_index(last_index);
        ctx.apply_state
            .mut_truncated_state()
            .set_term(snap.get_metadata().get_term());

        info!(
            "apply snapshot with state ok";
            "region_id" => self.region.get_id(),
            "peer_id" => self.peer_id,
            "region" => ?region,
            "state" => ?ctx.apply_state,
        );

        ctx.snap_region = Some(region);
        Ok(())
    }

    /// Delete all meta belong to the region. Results are stored in `wb`.
    pub fn clear_meta(&mut self, raft_wb: &WriteBatch) -> Result<()> {
        let region_id = self.get_region_id();
        clear_meta(&self.engines, raft_wb, region_id, &self.raft_state)?;
        self.cache = EntryCache::default();
        Ok(())
    }

    /// Delete all data belong to the region.
    /// If return Err, data may get partial deleted.
    pub fn clear_data(&self) -> Result<()> {
        let (start_key, end_key) = (enc_start_key(self.region()), enc_end_key(self.region()));
        let region_id = self.get_region_id();
        box_try!(self
            .region_sched
            .schedule(RegionTask::destroy(region_id, start_key, end_key)));
        Ok(())
    }

    /// Delete all data that is not covered by `new_region`.
    fn clear_extra_data(&self, new_region: &metapb::Region) -> Result<()> {
        let (old_start_key, old_end_key) =
            (enc_start_key(self.region()), enc_end_key(self.region()));
        let (new_start_key, new_end_key) = (enc_start_key(new_region), enc_end_key(new_region));
        let region_id = new_region.get_id();
        if old_start_key < new_start_key {
            box_try!(self.region_sched.schedule(RegionTask::destroy(
                region_id,
                old_start_key,
                new_start_key
            )));
        }
        if new_end_key < old_end_key {
            box_try!(self.region_sched.schedule(RegionTask::destroy(
                region_id,
                new_end_key,
                old_end_key
            )));
        }
        Ok(())
    }

    pub fn get_raft_engine(&self) -> Arc<DB> {
        Arc::clone(&self.engines.raft)
    }

    /// Check whether the storage has finished applying snapshot.
    #[inline]
    pub fn is_applying_snapshot(&self) -> bool {
        match *self.snap_state.borrow() {
            SnapState::Applying(_) => true,
            _ => false,
        }
    }

    /// Check if the storage is applying a snapshot.
    #[inline]
    pub fn check_applying_snap(&mut self) -> bool {
        let new_state = match *self.snap_state.borrow() {
            SnapState::Applying(ref status) => {
                let s = status.load(Ordering::Relaxed);
                if s == JOB_STATUS_FINISHED {
                    SnapState::Relax
                } else if s == JOB_STATUS_CANCELLED {
                    SnapState::ApplyAborted
                } else if s == JOB_STATUS_FAILED {
                    // TODO: cleanup region and treat it as tombstone.
                    panic!("{} applying snapshot failed", self.tag,);
                } else {
                    return true;
                }
            }
            _ => return false,
        };
        *self.snap_state.borrow_mut() = new_state;
        false
    }

    #[inline]
    pub fn is_canceling_snap(&self) -> bool {
        match *self.snap_state.borrow() {
            SnapState::Applying(ref status) => {
                status.load(Ordering::Relaxed) == JOB_STATUS_CANCELLING
            }
            _ => false,
        }
    }

    /// Cancel applying snapshot, return true if the job can be considered not be run again.
    pub fn cancel_applying_snap(&mut self) -> bool {
        let is_cancelled = match *self.snap_state.borrow() {
            SnapState::Applying(ref status) => {
                if status.compare_and_swap(
                    JOB_STATUS_PENDING,
                    JOB_STATUS_CANCELLING,
                    Ordering::SeqCst,
                ) == JOB_STATUS_PENDING
                {
                    true
                } else if status.compare_and_swap(
                    JOB_STATUS_RUNNING,
                    JOB_STATUS_CANCELLING,
                    Ordering::SeqCst,
                ) == JOB_STATUS_RUNNING
                {
                    return false;
                } else {
                    false
                }
            }
            _ => return false,
        };
        if is_cancelled {
            *self.snap_state.borrow_mut() = SnapState::ApplyAborted;
            return true;
        }
        // now status can only be JOB_STATUS_CANCELLING, JOB_STATUS_CANCELLED,
        // JOB_STATUS_FAILED and JOB_STATUS_FINISHED.
        !self.check_applying_snap()
    }

    #[inline]
    pub fn set_snap_state(&mut self, state: SnapState) {
        *self.snap_state.borrow_mut() = state
    }

    #[inline]
    pub fn is_snap_state(&self, state: SnapState) -> bool {
        *self.snap_state.borrow() == state
    }

    pub fn get_region_id(&self) -> u64 {
        self.region().get_id()
    }

    pub fn schedule_applying_snapshot(&mut self) {
        let status = Arc::new(AtomicUsize::new(JOB_STATUS_PENDING));
        self.set_snap_state(SnapState::Applying(Arc::clone(&status)));
        let task = RegionTask::Apply {
            region_id: self.get_region_id(),
            status,
        };
        // TODO: gracefully remove region instead.
        if let Err(e) = self.region_sched.schedule(task) {
            info!(
                "failed to to schedule apply job, are we shutting down?";
                "region_id" => self.region.get_id(),
                "peer_id" => self.peer_id,
                "err" => ?e,
            );
        }
    }

    /// Save memory states to disk.
    ///
    /// This function only write data to `ready_ctx`'s `WriteBatch`. It's caller's duty to write
    /// it explicitly to disk. If it's flushed to disk successfully, `post_ready` should be called
    /// to update the memory states properly.
    // Using `&Ready` here to make sure `Ready` struct is not modified in this function. This is
    // a requirement to advance the ready object properly later.
    pub fn handle_raft_ready<H: HandleRaftReadyContext>(
        &mut self,
        ready_ctx: &mut H,
        ready: &Ready,
    ) -> Result<InvokeContext> {
        let mut ctx = InvokeContext::new(self);
        if !raft::is_empty_snap(&ready.snapshot) {
            fail_point!("raft_before_apply_snap");
            self.apply_snapshot(&mut ctx, &ready.snapshot, &ready_ctx.raft_wb())?;
            fail_point!("raft_after_apply_snap");
        };

        if ready.must_sync {
            ready_ctx.set_sync_log(true);
        }

        if !ready.entries.is_empty() {
            self.append(&mut ctx, &ready.entries, ready_ctx)?;
        }

        // Last index is 0 means the peer is created from raft message
        // and has not applied snapshot yet, so skip persistent hard state.
        if ctx.raft_state.get_last_index() > 0 {
            if let Some(ref hs) = ready.hs {
                ctx.raft_state.set_hard_state(hs.clone());
            }
        }

        if ctx.raft_state != self.raft_state {
            ctx.save_raft_state_to(ready_ctx.raft_wb_mut())?;
        }

        // only when apply snapshot
        if ctx.apply_state != self.apply_state {
            ctx.save_apply_state_to(ready_ctx.raft_wb_mut())?;
        }

        Ok(ctx)
    }

    /// Update the memory state after ready changes are flushed to disk successfully.
    pub fn post_ready(&mut self, ctx: InvokeContext) -> Option<ApplySnapResult> {
        self.raft_state = ctx.raft_state;
        self.apply_state = ctx.apply_state;
        self.last_term = ctx.last_term;
        // If we apply snapshot ok, we should update some infos like applied index too.
        let snap_region = match ctx.snap_region {
            Some(r) => r,
            None => return None,
        };
        // cleanup data before scheduling apply task
        if self.is_initialized() {
            if let Err(e) = self.clear_extra_data(self.region()) {
                // No need panic here, when applying snapshot, the deletion will be tried
                // again. But if the region range changes, like [a, c) -> [a, b) and [b, c),
                // [b, c) will be kept in rocksdb until a covered snapshot is applied or
                // store is restarted.
                error!(
                    "failed to cleanup data, may leave some dirty data";
                    "region_id" => self.region.get_id(),
                    "peer_id" => self.peer_id,
                    "err" => ?e,
                );
            }
        }

        self.schedule_applying_snapshot();
        let prev_region = self.region().clone();
        self.region = snap_region;

        Some(ApplySnapResult {
            prev_region,
            region: self.region().clone(),
        })
    }
}

fn get_sync_log_from_entry(entry: &Entry) -> bool {
    if entry.get_sync_log() {
        return true;
    }

    let ctx = entry.get_context();
    if !ctx.is_empty() {
        let ctx = ProposalContext::from_bytes(ctx);
        if ctx.contains(ProposalContext::SYNC_LOG) {
            return true;
        }
    }

    false
}

pub fn fetch_entries_to(
    engine: &DB,
    region_id: u64,
    low: u64,
    high: u64,
    max_size: u64,
    buf: &mut Vec<Entry>,
) -> raft::Result<u64> {
    let mut total_size: u64 = 0;
    let mut next_index = low;
    let mut exceeded_max_size = false;
    if high - low <= RAFT_LOG_MULTI_GET_CNT {
        // If election happens in inactive regions, they will just try
        // to fetch one empty log.
        for i in low..high {
            let key = keys::raft_log_key(region_id, i);
            match engine.get(&key) {
                Ok(None) => return Err(RaftError::Store(StorageError::Unavailable)),
                Ok(Some(v)) => {
                    let mut entry = Entry::new();
                    entry.merge_from_bytes(&v)?;
                    assert_eq!(entry.get_index(), i);
                    total_size += v.len() as u64;
                    if buf.is_empty() || total_size <= max_size {
                        buf.push(entry);
                    }
                    if total_size > max_size {
                        break;
                    }
                }
                Err(e) => return Err(storage_error(e)),
            }
        }
        return Ok(total_size);
    }

    let start_key = keys::raft_log_key(region_id, low);
    let end_key = keys::raft_log_key(region_id, high);
    engine.scan(
        &start_key,
        &end_key,
        true, // fill_cache
        |_, value| {
            let mut entry = Entry::new();
            entry.merge_from_bytes(value)?;

            // May meet gap or has been compacted.
            if entry.get_index() != next_index {
                return Ok(false);
            }
            next_index += 1;

            total_size += value.len() as u64;
            exceeded_max_size = total_size > max_size;
            if !exceeded_max_size || buf.is_empty() {
                buf.push(entry);
            }
            Ok(!exceeded_max_size)
        },
    )?;

    // If we get the correct number of entries, returns,
    // or the total size almost exceeds max_size, returns.
    if buf.len() == (high - low) as usize || exceeded_max_size {
        return Ok(total_size);
    }

    // Here means we don't fetch enough entries.
    Err(RaftError::Store(StorageError::Unavailable))
}

/// Delete all meta belong to the region. Results are stored in `raft_wb`.
pub fn clear_meta(
    engines: &Engines,
    raft_wb: &WriteBatch,
    region_id: u64,
    raft_state: &RaftLocalState,
) -> Result<()> {
    let t = Instant::now();
<<<<<<< HEAD
    raft_wb.delete(&keys::region_state_key(region_id))?;
    raft_wb.delete(&keys::apply_state_key(region_id))?;
=======
    let handle = rocks::util::get_cf_handle(&engines.kv, CF_RAFT)?;
    box_try!(kv_wb.delete_cf(handle, &keys::region_state_key(region_id)));
    box_try!(kv_wb.delete_cf(handle, &keys::apply_state_key(region_id)));
>>>>>>> 4a06994e

    let last_index = last_index(raft_state);
    let mut first_index = last_index + 1;
    let begin_log_key = keys::raft_log_key(region_id, 0);
    let end_log_key = keys::raft_log_key(region_id, first_index);
    engines
        .raft
        .scan(&begin_log_key, &end_log_key, false, |key, _| {
            first_index = keys::raft_log_index(key).unwrap();
            Ok(false)
        })?;
    for id in first_index..=last_index {
        box_try!(raft_wb.delete(&keys::raft_log_key(region_id, id)));
    }
<<<<<<< HEAD
    raft_wb.delete(&keys::raft_state_key(region_id))?;
    // TODO: do we need to delete snapshot_raft_state_key?
=======
    box_try!(raft_wb.delete(&keys::raft_state_key(region_id)));
>>>>>>> 4a06994e

    info!(
        "finish clear peer meta";
        "region_id" => region_id,
        "meta_key" => 1,
        "apply_key" => 1,
        "raft_key" => 1,
        "raft_logs" => last_index + 1 - first_index,
        "takes" => ?t.elapsed(),
    );
    Ok(())
}

pub fn do_snapshot(
    mgr: SnapManager,
    raft_snap: DbSnapshot,
    kv_snap: DbSnapshot,
    region_id: u64,
) -> raft::Result<Snapshot> {
    debug!(
        "begin to generate a snapshot";
        "region_id" => region_id,
    );

    let apply_state: RaftApplyState = match raft_snap.get_msg(&keys::apply_state_key(region_id))? {
        None => {
            return Err(storage_error(format!(
                "could not load raft state of region {}",
                region_id
            )));
        }
        Some(state) => state,
    };

    let idx = apply_state.get_applied_index();
    let term = if idx == apply_state.get_truncated_state().get_index() {
        apply_state.get_truncated_state().get_term()
    } else {
        match raft_snap.get_msg::<Entry>(&keys::raft_log_key(region_id, idx))? {
            None => {
                return Err(storage_error(format!(
                    "entry {} of {} not found.",
                    idx, region_id
                )));
            }
            Some(entry) => entry.get_term(),
        }
    };
    let state: RegionLocalState = raft_snap
        .get_msg(&keys::region_state_key(region_id))
        .and_then(|res| match res {
            None => Err(box_err!("could not find region info")),
            Some(state) => Ok(state),
        })?;

    // Release raft engine snapshot to avoid too many open files.
    drop(raft_snap);

    let key = SnapKey::new(region_id, term, idx);

    mgr.register(key.clone(), SnapEntry::Generating);
    defer!(mgr.deregister(&key, &SnapEntry::Generating));

    if state.get_state() != PeerState::Normal {
        return Err(storage_error(format!(
            "snap job for {} seems stale, skip.",
            region_id
        )));
    }

    let mut snapshot = Snapshot::new();

    // Set snapshot metadata.
    snapshot.mut_metadata().set_index(key.idx);
    snapshot.mut_metadata().set_term(key.term);

    let conf_state = conf_state_from_region(state.get_region());
    snapshot.mut_metadata().set_conf_state(conf_state);

    let mut s = mgr.get_snapshot_for_building(&key, &kv_snap)?;
    // Set snapshot data.
    let mut snap_data = RaftSnapshotData::new();
    snap_data.set_region(state.get_region().clone());
    let mut stat = SnapshotStatistics::new();
    s.build(
        &kv_snap,
        state.get_region(),
        &mut snap_data,
        &mut stat,
        Box::new(mgr.clone()),
    )?;
    let mut v = vec![];
    snap_data.write_to_vec(&mut v)?;
    snapshot.set_data(v);

    SNAPSHOT_KV_COUNT_HISTOGRAM.observe(stat.kv_count as f64);
    SNAPSHOT_SIZE_HISTOGRAM.observe(stat.size as f64);

    Ok(snapshot)
}

/// When we bootstrap the region we must call this to initialize region local state first.
pub fn write_initial_raft_state<T: Mutable>(raft_wb: &T, region_id: u64) -> Result<()> {
    let mut raft_state = RaftLocalState::new();
    raft_state.set_last_index(RAFT_INIT_LOG_INDEX);
    raft_state.mut_hard_state().set_term(RAFT_INIT_LOG_TERM);
    raft_state.mut_hard_state().set_commit(RAFT_INIT_LOG_INDEX);

    raft_wb.put_msg(&keys::raft_state_key(region_id), &raft_state)?;
    Ok(())
}

/// When we bootstrap the region or handling split new region, we must
/// call this to initialize region apply state first.
pub fn write_initial_apply_state<T: Mutable>(raft_wb: &T, region_id: u64) -> Result<()> {
    let mut apply_state = RaftApplyState::new();
    apply_state.set_applied_index(RAFT_INIT_LOG_INDEX);
    apply_state
        .mut_truncated_state()
        .set_index(RAFT_INIT_LOG_INDEX);
    apply_state
        .mut_truncated_state()
        .set_term(RAFT_INIT_LOG_TERM);

<<<<<<< HEAD
    raft_wb.put_msg(&keys::apply_state_key(region_id), &apply_state)?;
=======
    let handle = rocks::util::get_cf_handle(kv_engine, CF_RAFT)?;
    kv_wb.put_msg_cf(handle, &keys::apply_state_key(region_id), &apply_state)?;
>>>>>>> 4a06994e
    Ok(())
}

pub fn write_peer_state<T: Mutable>(
    raft_wb: &T,
    region: &metapb::Region,
    state: PeerState,
    merge_state: Option<MergeState>,
) -> Result<()> {
    let region_id = region.get_id();
    let mut region_state = RegionLocalState::new();
    region_state.set_state(state);
    region_state.set_region(region.clone());
    if let Some(state) = merge_state {
        region_state.set_merge_state(state);
    }

<<<<<<< HEAD
=======
    let handle = rocks::util::get_cf_handle(kv_engine, CF_RAFT)?;
>>>>>>> 4a06994e
    debug!(
        "writing merge state";
        "region_id" => region_id,
        "state" => ?region_state,
    );
    raft_wb.put_msg(&keys::region_state_key(region_id), &region_state)?;
    Ok(())
}

/// Upgreade from v2.x to v3.x
///
/// For backward compatibility, it needs to check whether there are any
/// meta data in the raft cf of the kv engine, if there are, it moves them
/// into raft engine.
pub fn maybe_upgrade_from_2_to_3(
    raft_engine: &DB,
    kv_path: &str,
    kv_db_opts: DBOptions,
    kv_cfg: &config::DbConfig,
) -> Result<()> {
    use engine::{WriteOptions, CF_RAFT};

    if !rocks::util::db_exist(kv_path) {
        debug!("no need upgrade to v3.x");
        return Ok(());
    }

    if DB::list_column_families(&kv_db_opts, kv_path)
        .unwrap()
        .into_iter()
        .find(|cf| *cf == CF_RAFT)
        .is_none()
    {
        // We have upgraded from v2.x to v3.x.
        return Ok(());
    }

    info!("start upgrading from v2.x to v3.x");
    let t = Instant::now();

    // Create v2.0.x kv engine.
    let kv_cfs_opts = kv_cfg.build_cf_opts_v2();
    let mut kv_engine = rocks::util::new_engine_opt(kv_path, kv_db_opts, kv_cfs_opts)?;

    // Move meta data from kv engine to raft engine.
    let upgrade_raft_wb = WriteBatch::new();
    // Cleanup meta data in kv engine.
    let cleanup_kv_wb = WriteBatch::new();

    // For meta data in the default CF.
    //
    //  1. store_ident_key: 0x01 0x01
    //  2. prepare_boostrap_key: 0x01 0x02
    if let Some(m) =
        kv_engine.get_msg::<kvproto::raft_serverpb::StoreIdent>(keys::STORE_IDENT_KEY)?
    {
        info!("upgrading STORE_IDENT_KEY";
            "store_id" => m.get_store_id(),
            "cluster_id" => m.get_cluster_id(),
        );
        box_try!(upgrade_raft_wb.put_msg(keys::STORE_IDENT_KEY, &m));
        box_try!(cleanup_kv_wb.delete(keys::STORE_IDENT_KEY));
    }
    if let Some(m) = kv_engine.get_msg::<kvproto::metapb::Region>(keys::PREPARE_BOOTSTRAP_KEY)? {
        info!("upgrading PREPARE_BOOTSTRAP_KEY"; "region" => ?m);
        box_try!(upgrade_raft_wb.put_msg(keys::PREPARE_BOOTSTRAP_KEY, &m));
        box_try!(cleanup_kv_wb.delete(keys::PREPARE_BOOTSTRAP_KEY));
    }

    // For meta data in the raft CF.
    //
    //  1. apply_state_key:         0x01 0x02 region_id 0x03
    //  2. snapshot_raft_state_key: 0x01 0x02 region_id 0x04
    //  3. region_state_key:        0x01 0x03 region_id 0x01
    let start_key = keys::LOCAL_MIN_KEY;
    let end_key = keys::LOCAL_MAX_KEY;
    kv_engine.scan_cf(CF_RAFT, start_key, end_key, false, |key, value| {
        if let Ok((region_id, suffix)) = keys::decode_region_raft_key(key) {
            if suffix == keys::APPLY_STATE_SUFFIX {
                // apply_state_key
                box_try!(upgrade_raft_wb.put(key, value));
                info!("upgrading apply state"; "region_id" => region_id);
                return Ok(true);
            } else if suffix == keys::SNAPSHOT_RAFT_STATE_SUFFIX {
                // snapshot_raft_state_key
                //
                // In v2.x, we keep an raft local state in kv engine too,
                // in case of restart happen when we just write region state
                // to Applying, but not write raft_local_state to
                // raft engine in time.
                let raft_state_key = keys::raft_state_key(region_id);
                let raft_state = raft_engine
                    .get_msg(&raft_state_key)?
                    .unwrap_or_else(RaftLocalState::new);
                let mut snapshot_raft_state = RaftLocalState::new();
                box_try!(snapshot_raft_state.merge_from_bytes(value));
                // if we recv append log when applying snapshot, last_index in
                // raft_local_state will larger than snapshot_index. since
                // raft_local_state is written to raft engine, and raft
                // write_batch is written after kv write_batch, raft_local_state
                // may wrong if restart happen between the two write. so we copy
                // raft_local_state to kv engine (snapshot_raft_state), and set
                // snapshot_raft_state.last_index = snapshot_index.
                // After restart, we need check last_index.
                if last_index(&snapshot_raft_state) > last_index(&raft_state) {
                    box_try!(upgrade_raft_wb.put(&raft_state_key, value));
                    info!(
                        "upgrading snapshot raft state";
                        "region_id" => region_id,
                        "snapshot_raft_state" => ?snapshot_raft_state,
                        "raft_state" => ?raft_state
                    );
                }
                return Ok(true);
            }
        } else if let Ok((region_id, suffix)) = keys::decode_region_meta_key(key) {
            if suffix == keys::REGION_STATE_SUFFIX {
                box_try!(upgrade_raft_wb.put(key, value));
                info!("upgrading region state"; "region_id" => region_id);
                return Ok(true);
            }
        }
        Err(box_err!(
            "unexpect key {:?} when upgrading from v2.x to v3.x",
            key
        ))
    })?;

    let mut sync_opt = WriteOptions::new();
    sync_opt.set_sync(true);

    fail_point!("upgrade_2_3_before_update_raft", |_| {
        Err(box_err!("injected error: upgrade_2_3_before_update_raft"))
    });
    raft_engine.write_opt(&upgrade_raft_wb, &sync_opt).unwrap();

    fail_point!("upgrade_2_3_before_update_kv", |_| {
        Err(box_err!("injected error: upgrade_2_3_before_update_kv"))
    });
    kv_engine.write_opt(&cleanup_kv_wb, &sync_opt).unwrap();

    // Drop the raft cf.
    fail_point!("upgrade_2_3_before_drop_raft_cf", |_| {
        Err(box_err!("injected error: upgrade_2_3_before_drop_raft_cf"))
    });
    kv_engine.drop_cf(CF_RAFT).unwrap();

    info!(
        "finish upgrading from v2.x to v3.x";
        "takes" => ?t.elapsed(),
    );
    Ok(())
}

#[cfg(test)]
mod tests {
    use crate::raftstore::store::fsm::apply::compact_raft_log;
    use crate::raftstore::store::worker::RegionRunner;
    use crate::raftstore::store::worker::RegionTask;
    use crate::raftstore::store::{bootstrap_store, initial_region, prepare_bootstrap_cluster};
    use crate::util::worker::{Scheduler, Worker};
    use engine::rocks::util::new_engine;
    use engine::rocks::WriteBatch;
    use engine::Engines;
    use engine::{ALL_CFS, CF_DEFAULT};
    use kvproto::raft_serverpb::RaftSnapshotData;
    use raft::eraftpb::HardState;
    use raft::eraftpb::{ConfState, Entry};
    use raft::{Error as RaftError, StorageError};
    use std::cell::RefCell;
    use std::path::Path;
    use std::sync::atomic::*;
    use std::sync::mpsc::*;
    use std::sync::*;
    use std::time::Duration;
    use tempdir::*;

    use super::*;

    fn new_storage(sched: Scheduler<RegionTask>, path: &TempDir) -> PeerStorage {
        let kv_db =
            Arc::new(new_engine(path.path().to_str().unwrap(), None, ALL_CFS, None).unwrap());
        let raft_path = path.path().join(Path::new("raft"));
        let raft_db =
            Arc::new(new_engine(raft_path.to_str().unwrap(), None, &[CF_DEFAULT], None).unwrap());
        let engines = Engines::new(kv_db, raft_db);
        bootstrap_store(&engines, 1, 1).unwrap();

        let region = initial_region(1, 1, 1);
        prepare_bootstrap_cluster(&engines, &region).unwrap();
        PeerStorage::new(engines, &region, sched, 0, "".to_owned()).unwrap()
    }

    #[derive(Default)]
    struct ReadyContext {
        kv_wb: WriteBatch,
        raft_wb: WriteBatch,
        sync_log: bool,
    }

    impl HandleRaftReadyContext for ReadyContext {
        fn kv_wb(&self) -> &WriteBatch {
            &self.kv_wb
        }
        fn kv_wb_mut(&mut self) -> &mut WriteBatch {
            &mut self.kv_wb
        }
        fn raft_wb(&self) -> &WriteBatch {
            &self.raft_wb
        }
        fn raft_wb_mut(&mut self) -> &mut WriteBatch {
            &mut self.raft_wb
        }
        fn sync_log(&self) -> bool {
            self.sync_log
        }
        fn set_sync_log(&mut self, sync: bool) {
            self.sync_log = sync;
        }
    }

    fn new_storage_from_ents(
        sched: Scheduler<RegionTask>,
        path: &TempDir,
        ents: &[Entry],
    ) -> PeerStorage {
        let mut store = new_storage(sched, path);
        let mut ctx = InvokeContext::new(&store);
        let mut ready_ctx = ReadyContext::default();
        store.append(&mut ctx, &ents[1..], &mut ready_ctx).unwrap();
        ctx.apply_state
            .mut_truncated_state()
            .set_index(ents[0].get_index());
        ctx.apply_state
            .mut_truncated_state()
            .set_term(ents[0].get_term());
        ctx.apply_state
            .set_applied_index(ents.last().unwrap().get_index());
<<<<<<< HEAD
        ctx.save_apply_state_to(ready_ctx.raft_wb_mut()).unwrap();
        store.engines.raft.write(ready_ctx.raft_wb).expect("");
=======
        ctx.save_apply_state_to(&store.engines.kv, &mut kv_wb)
            .unwrap();
        store.engines.raft.write(&ready_ctx.raft_wb).unwrap();
        store.engines.kv.write(&kv_wb).unwrap();
>>>>>>> 4a06994e
        store.raft_state = ctx.raft_state;
        store.apply_state = ctx.apply_state;
        store
    }

    fn append_ents(store: &mut PeerStorage, ents: &[Entry]) {
        let mut ctx = InvokeContext::new(store);
        let mut ready_ctx = ReadyContext::default();
        store.append(&mut ctx, ents, &mut ready_ctx).unwrap();
<<<<<<< HEAD
        ctx.save_raft_state_to(ready_ctx.raft_wb_mut()).unwrap();
        store.engines.raft.write(ready_ctx.raft_wb).unwrap();
=======
        ctx.save_raft_state_to(&mut ready_ctx.raft_wb).unwrap();
        store.engines.raft.write(&ready_ctx.raft_wb).unwrap();
>>>>>>> 4a06994e
        store.raft_state = ctx.raft_state;
    }

    fn validate_cache(store: &PeerStorage, exp_ents: &[Entry]) {
        assert_eq!(store.cache.cache, exp_ents);
        for e in exp_ents {
            let key = keys::raft_log_key(store.get_region_id(), e.get_index());
            let bytes = store.engines.raft.get(&key).unwrap().unwrap();
            let mut entry = Entry::new();
            entry.merge_from_bytes(&bytes).unwrap();
            assert_eq!(entry, *e);
        }
    }

    fn new_entry(index: u64, term: u64) -> Entry {
        let mut e = Entry::new();
        e.set_index(index);
        e.set_term(term);
        e
    }

    fn size_of<T: protobuf::Message>(m: &T) -> u32 {
        m.compute_size()
    }

    #[test]
    fn test_storage_term() {
        let ents = vec![new_entry(3, 3), new_entry(4, 4), new_entry(5, 5)];

        let mut tests = vec![
            (2, Err(RaftError::Store(StorageError::Compacted))),
            (3, Ok(3)),
            (4, Ok(4)),
            (5, Ok(5)),
        ];
        for (i, (idx, wterm)) in tests.drain(..).enumerate() {
            let td = TempDir::new("tikv-store-test").unwrap();
            let worker = Worker::new("snap-manager");
            let sched = worker.scheduler();
            let store = new_storage_from_ents(sched, &td, &ents);
            let t = store.term(idx);
            if wterm != t {
                panic!("#{}: expect res {:?}, got {:?}", i, wterm, t);
            }
        }
    }

    fn get_meta_key_count(store: &PeerStorage) -> usize {
        let region_id = store.get_region_id();
        let mut count = 0;
        let (meta_start, meta_end) = (
            keys::region_meta_prefix(region_id),
            keys::region_meta_prefix(region_id + 1),
        );
        store
            .engines
            .raft
            .scan(&meta_start, &meta_end, false, |_, _| {
                count += 1;
                Ok(true)
            })
            .unwrap();

        let (raft_start, raft_end) = (
            keys::region_raft_prefix(region_id),
            keys::region_raft_prefix(region_id + 1),
        );
        store
            .engines
            .raft
            .scan(&raft_start, &raft_end, false, |_, _| {
                count += 1;
                Ok(true)
            })
            .unwrap();

        count
    }

    #[test]
    fn test_storage_clear_meta() {
        let td = TempDir::new("tikv-store").unwrap();
        let worker = Worker::new("snap-manager");
        let sched = worker.scheduler();
        let mut store = new_storage_from_ents(sched, &td, &[new_entry(3, 3), new_entry(4, 4)]);
        append_ents(&mut store, &[new_entry(5, 5), new_entry(6, 6)]);

        assert_eq!(6, get_meta_key_count(&store));

        let raft_wb = WriteBatch::new();
<<<<<<< HEAD
        store.clear_meta(&raft_wb).unwrap();
        store.engines.raft.write(raft_wb).unwrap();
=======
        store.clear_meta(&kv_wb, &raft_wb).unwrap();
        store.engines.kv.write(&kv_wb).unwrap();
        store.engines.raft.write(&raft_wb).unwrap();
>>>>>>> 4a06994e

        assert_eq!(0, get_meta_key_count(&store));
    }

    #[test]
    fn test_storage_entries() {
        let ents = vec![
            new_entry(3, 3),
            new_entry(4, 4),
            new_entry(5, 5),
            new_entry(6, 6),
        ];
        let max_u64 = u64::max_value();
        let mut tests = vec![
            (
                2,
                6,
                max_u64,
                Err(RaftError::Store(StorageError::Compacted)),
            ),
            (
                3,
                4,
                max_u64,
                Err(RaftError::Store(StorageError::Compacted)),
            ),
            (4, 5, max_u64, Ok(vec![new_entry(4, 4)])),
            (4, 6, max_u64, Ok(vec![new_entry(4, 4), new_entry(5, 5)])),
            (
                4,
                7,
                max_u64,
                Ok(vec![new_entry(4, 4), new_entry(5, 5), new_entry(6, 6)]),
            ),
            // even if maxsize is zero, the first entry should be returned
            (4, 7, 0, Ok(vec![new_entry(4, 4)])),
            // limit to 2
            (
                4,
                7,
                u64::from(size_of(&ents[1]) + size_of(&ents[2])),
                Ok(vec![new_entry(4, 4), new_entry(5, 5)]),
            ),
            (
                4,
                7,
                u64::from(size_of(&ents[1]) + size_of(&ents[2]) + size_of(&ents[3]) / 2),
                Ok(vec![new_entry(4, 4), new_entry(5, 5)]),
            ),
            (
                4,
                7,
                u64::from(size_of(&ents[1]) + size_of(&ents[2]) + size_of(&ents[3]) - 1),
                Ok(vec![new_entry(4, 4), new_entry(5, 5)]),
            ),
            // all
            (
                4,
                7,
                u64::from(size_of(&ents[1]) + size_of(&ents[2]) + size_of(&ents[3])),
                Ok(vec![new_entry(4, 4), new_entry(5, 5), new_entry(6, 6)]),
            ),
        ];

        for (i, (lo, hi, maxsize, wentries)) in tests.drain(..).enumerate() {
            let td = TempDir::new("tikv-store-test").unwrap();
            let worker = Worker::new("snap-manager");
            let sched = worker.scheduler();
            let store = new_storage_from_ents(sched, &td, &ents);
            let e = store.entries(lo, hi, maxsize);
            if e != wentries {
                panic!("#{}: expect entries {:?}, got {:?}", i, wentries, e);
            }
        }
    }

    // last_index and first_index are not mutated by PeerStorage on its own,
    // so we don't test them here.

    #[test]
    fn test_storage_compact() {
        let ents = vec![new_entry(3, 3), new_entry(4, 4), new_entry(5, 5)];
        let mut tests = vec![
            (2, Err(RaftError::Store(StorageError::Compacted))),
            (3, Err(RaftError::Store(StorageError::Compacted))),
            (4, Ok(())),
            (5, Ok(())),
        ];
        for (i, (idx, werr)) in tests.drain(..).enumerate() {
            let td = TempDir::new("tikv-store-test").unwrap();
            let worker = Worker::new("snap-manager");
            let sched = worker.scheduler();
            let store = new_storage_from_ents(sched, &td, &ents);
            let mut ctx = InvokeContext::new(&store);
            let res = store
                .term(idx)
                .map_err(From::from)
                .and_then(|term| compact_raft_log(&store.tag, &mut ctx.apply_state, idx, term));
            // TODO check exact error type after refactoring error.
            if res.is_err() ^ werr.is_err() {
                panic!("#{}: want {:?}, got {:?}", i, werr, res);
            }
            if res.is_ok() {
<<<<<<< HEAD
                let mut raft_wb = WriteBatch::new();
                ctx.save_apply_state_to(&mut raft_wb).unwrap();
                store.engines.raft.write(raft_wb).expect("");
=======
                let mut kv_wb = WriteBatch::new();
                ctx.save_apply_state_to(&store.engines.kv, &mut kv_wb)
                    .unwrap();
                store.engines.kv.write(&kv_wb).unwrap();
>>>>>>> 4a06994e
            }
        }
    }

    #[test]
    fn test_storage_create_snapshot() {
        let ents = vec![new_entry(3, 3), new_entry(4, 4), new_entry(5, 5)];
        let mut cs = ConfState::new();
        cs.set_nodes(vec![1, 2, 3]);

        let td = TempDir::new("tikv-store-test").unwrap();
        let snap_dir = TempDir::new("snap_dir").unwrap();
        let mgr = SnapManager::new(snap_dir.path().to_str().unwrap(), None);
        let mut worker = Worker::new("region-worker");
        let sched = worker.scheduler();
        let mut s = new_storage_from_ents(sched.clone(), &td, &ents);
        let runner = RegionRunner::new(s.engines.clone(), mgr, 0, true, Duration::from_secs(0));
        worker.start(runner).unwrap();
        let snap = s.snapshot();
        let unavailable = RaftError::Store(StorageError::SnapshotTemporarilyUnavailable);
        assert_eq!(snap.unwrap_err(), unavailable);
        assert_eq!(*s.snap_tried_cnt.borrow(), 1);

        let gen_task = s.gen_snap_task.borrow_mut().take().unwrap();
        gen_task
            .generate_and_schedule_snapshot(&s.engines, &sched)
            .unwrap();
        let snap = match *s.snap_state.borrow() {
            SnapState::Generating(ref rx) => rx.recv_timeout(Duration::from_secs(3)).unwrap(),
            ref s => panic!("unexpected state: {:?}", s),
        };
        assert_eq!(snap.get_metadata().get_index(), 5);
        assert_eq!(snap.get_metadata().get_term(), 5);
        assert!(!snap.get_data().is_empty());

        let mut data = RaftSnapshotData::new();
        protobuf::Message::merge_from_bytes(&mut data, snap.get_data()).unwrap();
        assert_eq!(data.get_region().get_id(), 1);
        assert_eq!(data.get_region().get_peers().len(), 1);

        let (tx, rx) = channel();
        s.set_snap_state(SnapState::Generating(rx));
        // Empty channel should cause snapshot call to wait.
        assert_eq!(s.snapshot().unwrap_err(), unavailable);
        assert_eq!(*s.snap_tried_cnt.borrow(), 1);

        tx.send(snap.clone()).unwrap();
        assert_eq!(s.snapshot(), Ok(snap.clone()));
        assert_eq!(*s.snap_tried_cnt.borrow(), 0);

        let mut ctx = InvokeContext::new(&s);
        let mut ready_ctx = ReadyContext::default();
        s.append(
            &mut ctx,
            &[new_entry(6, 5), new_entry(7, 5)],
            &mut ready_ctx,
        )
        .unwrap();
        let mut hs = HardState::new();
        hs.set_commit(7);
        hs.set_term(5);
        ctx.raft_state.set_hard_state(hs);
        ctx.raft_state.set_last_index(7);
        ctx.apply_state.set_applied_index(7);
<<<<<<< HEAD
        ctx.save_raft_state_to(ready_ctx.raft_wb_mut()).unwrap();
        ctx.save_apply_state_to(ready_ctx.raft_wb_mut()).unwrap();
        s.engines.raft.write(ready_ctx.raft_wb).unwrap();
=======
        ctx.save_raft_state_to(&mut ready_ctx.raft_wb).unwrap();
        ctx.save_apply_state_to(&s.engines.kv, &mut kv_wb).unwrap();
        s.engines.kv.write(&kv_wb).unwrap();
        s.engines.raft.write(&ready_ctx.raft_wb).unwrap();
>>>>>>> 4a06994e
        s.apply_state = ctx.apply_state;
        s.raft_state = ctx.raft_state;
        ctx = InvokeContext::new(&s);
        let term = s.term(7).unwrap();
        compact_raft_log(&s.tag, &mut ctx.apply_state, 7, term).unwrap();
<<<<<<< HEAD
        ready_ctx.raft_wb = WriteBatch::new();
        ctx.save_apply_state_to(&mut ready_ctx.raft_wb).unwrap();
        s.engines.raft.write(ready_ctx.raft_wb).unwrap();
=======
        kv_wb = WriteBatch::new();
        ctx.save_apply_state_to(&s.engines.kv, &mut kv_wb).unwrap();
        s.engines.kv.write(&kv_wb).unwrap();
>>>>>>> 4a06994e
        s.apply_state = ctx.apply_state;

        let (tx, rx) = channel();
        tx.send(snap.clone()).unwrap();
        s.set_snap_state(SnapState::Generating(rx));
        *s.snap_tried_cnt.borrow_mut() = 1;
        // stale snapshot should be abandoned.
        assert_eq!(s.snapshot().unwrap_err(), unavailable);
        assert_eq!(*s.snap_tried_cnt.borrow(), 1);

        let gen_task = s.gen_snap_task.borrow_mut().take().unwrap();
        gen_task
            .generate_and_schedule_snapshot(&s.engines, &sched)
            .unwrap();
        match *s.snap_state.borrow() {
            SnapState::Generating(ref rx) => {
                rx.recv_timeout(Duration::from_secs(3)).unwrap();
                worker.stop().unwrap().join().unwrap();
                match rx.recv_timeout(Duration::from_secs(3)) {
                    Err(RecvTimeoutError::Disconnected) => {}
                    res => panic!("unexpected result: {:?}", res),
                }
            }
            ref s => panic!("unexpected state {:?}", s),
        }
        // Disconnected channel should trigger another try.
        assert_eq!(s.snapshot().unwrap_err(), unavailable);
        let gen_task = s.gen_snap_task.borrow_mut().take().unwrap();
        gen_task
            .generate_and_schedule_snapshot(&s.engines, &sched)
            .unwrap_err();
        assert_eq!(*s.snap_tried_cnt.borrow(), 2);

        for cnt in 2..super::MAX_SNAP_TRY_CNT {
            // Scheduled job failed should trigger .
            assert_eq!(s.snapshot().unwrap_err(), unavailable);
            let gen_task = s.gen_snap_task.borrow_mut().take().unwrap();
            gen_task
                .generate_and_schedule_snapshot(&s.engines, &sched)
                .unwrap_err();
            assert_eq!(*s.snap_tried_cnt.borrow(), cnt + 1);
        }

        // When retry too many times, it should report a different error.
        match s.snapshot() {
            Err(RaftError::Store(StorageError::Other(_))) => {}
            res => panic!("unexpected res: {:?}", res),
        }
    }

    #[test]
    fn test_storage_append() {
        let ents = vec![new_entry(3, 3), new_entry(4, 4), new_entry(5, 5)];
        let mut tests = vec![
            (
                vec![new_entry(3, 3), new_entry(4, 4), new_entry(5, 5)],
                vec![new_entry(4, 4), new_entry(5, 5)],
            ),
            (
                vec![new_entry(3, 3), new_entry(4, 6), new_entry(5, 6)],
                vec![new_entry(4, 6), new_entry(5, 6)],
            ),
            (
                vec![
                    new_entry(3, 3),
                    new_entry(4, 4),
                    new_entry(5, 5),
                    new_entry(6, 5),
                ],
                vec![new_entry(4, 4), new_entry(5, 5), new_entry(6, 5)],
            ),
            // truncate incoming entries, truncate the existing entries and append
            (
                vec![new_entry(2, 3), new_entry(3, 3), new_entry(4, 5)],
                vec![new_entry(4, 5)],
            ),
            // truncate the existing entries and append
            (vec![new_entry(4, 5)], vec![new_entry(4, 5)]),
            // direct append
            (
                vec![new_entry(6, 5)],
                vec![new_entry(4, 4), new_entry(5, 5), new_entry(6, 5)],
            ),
        ];
        for (i, (entries, wentries)) in tests.drain(..).enumerate() {
            let td = TempDir::new("tikv-store-test").unwrap();
            let worker = Worker::new("snap-manager");
            let sched = worker.scheduler();
            let mut store = new_storage_from_ents(sched, &td, &ents);
            append_ents(&mut store, &entries);
            let li = store.last_index();
            let actual_entries = store.entries(4, li + 1, u64::max_value()).unwrap();
            if actual_entries != wentries {
                panic!("#{}: want {:?}, got {:?}", i, wentries, actual_entries);
            }
        }
    }

    #[test]
    fn test_storage_cache_fetch() {
        let ents = vec![new_entry(3, 3), new_entry(4, 4), new_entry(5, 5)];
        let td = TempDir::new("tikv-store-test").unwrap();
        let worker = Worker::new("snap-manager");
        let sched = worker.scheduler();
        let mut store = new_storage_from_ents(sched, &td, &ents);
        store.cache.cache.clear();
        // empty cache should fetch data from rocksdb directly.
        let mut res = store.entries(4, 6, u64::max_value()).unwrap();
        assert_eq!(*res, ents[1..]);

        let entries = vec![new_entry(6, 5), new_entry(7, 5)];
        append_ents(&mut store, &entries);
        validate_cache(&store, &entries);

        // direct cache access
        res = store.entries(6, 8, u64::max_value()).unwrap();
        assert_eq!(res, entries);

        // size limit should be supported correctly.
        res = store.entries(4, 8, 0).unwrap();
        assert_eq!(res, vec![new_entry(4, 4)]);
        let mut size = ents[1..].iter().map(|e| u64::from(e.compute_size())).sum();
        res = store.entries(4, 8, size).unwrap();
        let mut exp_res = ents[1..].to_vec();
        assert_eq!(res, exp_res);
        for e in &entries {
            size += u64::from(e.compute_size());
            exp_res.push(e.clone());
            res = store.entries(4, 8, size).unwrap();
            assert_eq!(res, exp_res);
        }

        // range limit should be supported correctly.
        for low in 4..9 {
            for high in low..9 {
                let res = store.entries(low, high, u64::max_value()).unwrap();
                assert_eq!(*res, exp_res[low as usize - 4..high as usize - 4]);
            }
        }
    }

    #[test]
    fn test_storage_cache_update() {
        let ents = vec![new_entry(3, 3), new_entry(4, 4), new_entry(5, 5)];
        let td = TempDir::new("tikv-store-test").unwrap();
        let worker = Worker::new("snap-manager");
        let sched = worker.scheduler();
        let mut store = new_storage_from_ents(sched, &td, &ents);
        store.cache.cache.clear();

        // initial cache
        let mut entries = vec![new_entry(6, 5), new_entry(7, 5)];
        append_ents(&mut store, &entries);
        validate_cache(&store, &entries);

        // rewrite
        entries = vec![new_entry(6, 6), new_entry(7, 6)];
        append_ents(&mut store, &entries);
        validate_cache(&store, &entries);

        // rewrite old entry
        entries = vec![new_entry(5, 6), new_entry(6, 6)];
        append_ents(&mut store, &entries);
        validate_cache(&store, &entries);

        // partial rewrite
        entries = vec![new_entry(6, 7), new_entry(7, 7)];
        append_ents(&mut store, &entries);
        let mut exp_res = vec![new_entry(5, 6), new_entry(6, 7), new_entry(7, 7)];
        validate_cache(&store, &exp_res);

        // direct append
        entries = vec![new_entry(8, 7), new_entry(9, 7)];
        append_ents(&mut store, &entries);
        exp_res.extend_from_slice(&entries);
        validate_cache(&store, &exp_res);

        // rewrite middle
        entries = vec![new_entry(7, 8)];
        append_ents(&mut store, &entries);
        exp_res.truncate(2);
        exp_res.push(new_entry(7, 8));
        validate_cache(&store, &exp_res);

        let cap = MAX_CACHE_CAPACITY as u64;

        // result overflow
        entries = (3..=cap).map(|i| new_entry(i + 5, 8)).collect();
        append_ents(&mut store, &entries);
        exp_res.remove(0);
        exp_res.extend_from_slice(&entries);
        validate_cache(&store, &exp_res);

        // input overflow
        entries = (0..=cap).map(|i| new_entry(i + cap + 6, 8)).collect();
        append_ents(&mut store, &entries);
        exp_res = entries[entries.len() - cap as usize..].to_vec();
        validate_cache(&store, &exp_res);

        // compact
        store.compact_to(cap + 10);
        exp_res = (cap + 10..cap * 2 + 7).map(|i| new_entry(i, 8)).collect();
        validate_cache(&store, &exp_res);

        // compact shrink
        assert!(store.cache.cache.capacity() >= cap as usize);
        store.compact_to(cap * 2);
        exp_res = (cap * 2..cap * 2 + 7).map(|i| new_entry(i, 8)).collect();
        validate_cache(&store, &exp_res);
        assert!(store.cache.cache.capacity() < cap as usize);

        // append shrink
        entries = (0..=cap).map(|i| new_entry(i, 8)).collect();
        append_ents(&mut store, &entries);
        assert!(store.cache.cache.capacity() >= cap as usize);
        append_ents(&mut store, &[new_entry(6, 8)]);
        exp_res = (1..7).map(|i| new_entry(i, 8)).collect();
        validate_cache(&store, &exp_res);
        assert!(store.cache.cache.capacity() < cap as usize);

        // compact all
        store.compact_to(cap + 2);
        validate_cache(&store, &[]);
        // invalid compaction should be ignored.
        store.compact_to(cap);
    }

    #[test]
    fn test_storage_apply_snapshot() {
        let ents = vec![
            new_entry(3, 3),
            new_entry(4, 4),
            new_entry(5, 5),
            new_entry(6, 6),
        ];
        let mut cs = ConfState::new();
        cs.set_nodes(vec![1, 2, 3]);

        let td1 = TempDir::new("tikv-store-test").unwrap();
        let snap_dir = TempDir::new("snap").unwrap();
        let mgr = SnapManager::new(snap_dir.path().to_str().unwrap(), None);
        let mut worker = Worker::new("snap-manager");
        let sched = worker.scheduler();
        let s1 = new_storage_from_ents(sched.clone(), &td1, &ents);
        let runner = RegionRunner::new(
            s1.engines.clone(),
            mgr.clone(),
            0,
            true,
            Duration::from_secs(0),
        );
        worker.start(runner).unwrap();
        assert!(s1.snapshot().is_err());
        let gen_task = s1.gen_snap_task.borrow_mut().take().unwrap();
        gen_task
            .generate_and_schedule_snapshot(&s1.engines, &sched)
            .unwrap();
        let snap1 = match *s1.snap_state.borrow() {
            SnapState::Generating(ref rx) => rx.recv_timeout(Duration::from_secs(3)).unwrap(),
            ref s => panic!("unexpected state: {:?}", s),
        };
        assert_eq!(s1.truncated_index(), 3);
        assert_eq!(s1.truncated_term(), 3);
        worker.stop().unwrap().join().unwrap();

        let td2 = TempDir::new("tikv-store-test").unwrap();
        let mut s2 = new_storage(sched.clone(), &td2);
        assert_eq!(s2.first_index(), s2.applied_index() + 1);
        let mut ctx = InvokeContext::new(&s2);
        assert_ne!(ctx.last_term, snap1.get_metadata().get_term());
        let raft_wb = WriteBatch::new();
        s2.apply_snapshot(&mut ctx, &snap1, &raft_wb).unwrap();
        assert_eq!(ctx.last_term, snap1.get_metadata().get_term());
        assert_eq!(ctx.apply_state.get_applied_index(), 6);
        assert_eq!(ctx.raft_state.get_last_index(), 6);
        assert_eq!(ctx.apply_state.get_truncated_state().get_index(), 6);
        assert_eq!(ctx.apply_state.get_truncated_state().get_term(), 6);
        assert_eq!(s2.first_index(), s2.applied_index() + 1);
        validate_cache(&s2, &[]);

        let td3 = TempDir::new("tikv-store-test").unwrap();
        let ents = &[new_entry(3, 3), new_entry(4, 3)];
        let mut s3 = new_storage_from_ents(sched, &td3, ents);
        validate_cache(&s3, &ents[1..]);
        let mut ctx = InvokeContext::new(&s3);
        assert_ne!(ctx.last_term, snap1.get_metadata().get_term());
        let raft_wb = WriteBatch::new();
        s3.apply_snapshot(&mut ctx, &snap1, &raft_wb).unwrap();
        assert_eq!(ctx.last_term, snap1.get_metadata().get_term());
        assert_eq!(ctx.apply_state.get_applied_index(), 6);
        assert_eq!(ctx.raft_state.get_last_index(), 6);
        assert_eq!(ctx.apply_state.get_truncated_state().get_index(), 6);
        assert_eq!(ctx.apply_state.get_truncated_state().get_term(), 6);
        validate_cache(&s3, &[]);
    }

    #[test]
    fn test_canceling_snapshot() {
        let td = TempDir::new("tikv-store-test").unwrap();
        let worker = Worker::new("snap-manager");
        let sched = worker.scheduler();
        let mut s = new_storage(sched, &td);

        // PENDING can be canceled directly.
        s.snap_state = RefCell::new(SnapState::Applying(Arc::new(AtomicUsize::new(
            JOB_STATUS_PENDING,
        ))));
        assert!(s.cancel_applying_snap());
        assert_eq!(*s.snap_state.borrow(), SnapState::ApplyAborted);

        // RUNNING can't be canceled directly.
        s.snap_state = RefCell::new(SnapState::Applying(Arc::new(AtomicUsize::new(
            JOB_STATUS_RUNNING,
        ))));
        assert!(!s.cancel_applying_snap());
        assert_eq!(
            *s.snap_state.borrow(),
            SnapState::Applying(Arc::new(AtomicUsize::new(JOB_STATUS_CANCELLING)))
        );
        // CANCEL can't be canceled again.
        assert!(!s.cancel_applying_snap());

        s.snap_state = RefCell::new(SnapState::Applying(Arc::new(AtomicUsize::new(
            JOB_STATUS_CANCELLED,
        ))));
        // canceled snapshot can be cancel directly.
        assert!(s.cancel_applying_snap());
        assert_eq!(*s.snap_state.borrow(), SnapState::ApplyAborted);

        s.snap_state = RefCell::new(SnapState::Applying(Arc::new(AtomicUsize::new(
            JOB_STATUS_FINISHED,
        ))));
        assert!(s.cancel_applying_snap());
        assert_eq!(*s.snap_state.borrow(), SnapState::Relax);

        s.snap_state = RefCell::new(SnapState::Applying(Arc::new(AtomicUsize::new(
            JOB_STATUS_FAILED,
        ))));
        let res = panic_hook::recover_safe(|| s.cancel_applying_snap());
        assert!(res.is_err());
    }

    #[test]
    fn test_try_finish_snapshot() {
        let td = TempDir::new("tikv-store-test").unwrap();
        let worker = Worker::new("snap-manager");
        let sched = worker.scheduler();
        let mut s = new_storage(sched, &td);

        // PENDING can be finished.
        let mut snap_state = SnapState::Applying(Arc::new(AtomicUsize::new(JOB_STATUS_PENDING)));
        s.snap_state = RefCell::new(snap_state);
        assert!(s.check_applying_snap());
        assert_eq!(
            *s.snap_state.borrow(),
            SnapState::Applying(Arc::new(AtomicUsize::new(JOB_STATUS_PENDING)))
        );

        // RUNNING can't be finished.
        snap_state = SnapState::Applying(Arc::new(AtomicUsize::new(JOB_STATUS_RUNNING)));
        s.snap_state = RefCell::new(snap_state);
        assert!(s.check_applying_snap());
        assert_eq!(
            *s.snap_state.borrow(),
            SnapState::Applying(Arc::new(AtomicUsize::new(JOB_STATUS_RUNNING)))
        );

        snap_state = SnapState::Applying(Arc::new(AtomicUsize::new(JOB_STATUS_CANCELLED)));
        s.snap_state = RefCell::new(snap_state);
        assert!(!s.check_applying_snap());
        assert_eq!(*s.snap_state.borrow(), SnapState::ApplyAborted);
        // ApplyAborted is not applying snapshot.
        assert!(!s.check_applying_snap());
        assert_eq!(*s.snap_state.borrow(), SnapState::ApplyAborted);

        s.snap_state = RefCell::new(SnapState::Applying(Arc::new(AtomicUsize::new(
            JOB_STATUS_FINISHED,
        ))));
        assert!(!s.check_applying_snap());
        assert_eq!(*s.snap_state.borrow(), SnapState::Relax);
        // Relax is not applying snapshot.
        assert!(!s.check_applying_snap());
        assert_eq!(*s.snap_state.borrow(), SnapState::Relax);

        s.snap_state = RefCell::new(SnapState::Applying(Arc::new(AtomicUsize::new(
            JOB_STATUS_FAILED,
        ))));
        let res = panic_hook::recover_safe(|| s.check_applying_snap());
        assert!(res.is_err());
    }

    #[test]
    fn test_sync_log() {
        let mut tbl = vec![];

        // Do not sync empty entrise.
        tbl.push((Entry::new(), false));

        // Sync if sync_log is set.
        let mut e = Entry::new();
        e.set_sync_log(true);
        tbl.push((e, true));

        // Sync if context is marked sync.
        let context = ProposalContext::SYNC_LOG.to_vec();
        let mut e = Entry::new();
        e.set_context(context);
        tbl.push((e.clone(), true));

        // Sync if sync_log is set and context is marked sync_log.
        e.set_sync_log(true);
        tbl.push((e, true));

        for (e, sync) in tbl {
            assert_eq!(get_sync_log_from_entry(&e), sync, "{:?}", e);
        }
    }
}<|MERGE_RESOLUTION|>--- conflicted
+++ resolved
@@ -23,7 +23,6 @@
 use engine::rocks::{DBOptions, Writable};
 use engine::rocks::{Snapshot as DbSnapshot, WriteBatch, DB};
 use engine::Engines;
-use engine::CF_RAFT;
 use engine::{Iterable, Mutable, Peekable};
 use kvproto::metapb::{self, Region};
 use kvproto::raft_serverpb::{
@@ -319,40 +318,8 @@
     }
 
     #[inline]
-<<<<<<< HEAD
     pub fn save_apply_state_to(&self, raft_wb: &mut WriteBatch) -> Result<()> {
         raft_wb.put_msg(&keys::apply_state_key(self.region_id), &self.apply_state)?;
-=======
-    pub fn save_snapshot_raft_state_to(
-        &self,
-        snapshot_index: u64,
-        kv_engine: &DB,
-        kv_wb: &mut WriteBatch,
-    ) -> Result<()> {
-        let mut snapshot_raft_state = self.raft_state.clone();
-        snapshot_raft_state
-            .mut_hard_state()
-            .set_commit(snapshot_index);
-        snapshot_raft_state.set_last_index(snapshot_index);
-
-        let handle = rocks::util::get_cf_handle(kv_engine, CF_RAFT)?;
-        kv_wb.put_msg_cf(
-            handle,
-            &keys::snapshot_raft_state_key(self.region_id),
-            &snapshot_raft_state,
-        )?;
-        Ok(())
-    }
-
-    #[inline]
-    pub fn save_apply_state_to(&self, kv_engine: &DB, kv_wb: &mut WriteBatch) -> Result<()> {
-        let handle = rocks::util::get_cf_handle(kv_engine, CF_RAFT)?;
-        kv_wb.put_msg_cf(
-            handle,
-            &keys::apply_state_key(self.region_id),
-            &self.apply_state,
-        )?;
->>>>>>> 4a06994e
         Ok(())
     }
 }
@@ -1252,14 +1219,8 @@
     raft_state: &RaftLocalState,
 ) -> Result<()> {
     let t = Instant::now();
-<<<<<<< HEAD
-    raft_wb.delete(&keys::region_state_key(region_id))?;
-    raft_wb.delete(&keys::apply_state_key(region_id))?;
-=======
-    let handle = rocks::util::get_cf_handle(&engines.kv, CF_RAFT)?;
-    box_try!(kv_wb.delete_cf(handle, &keys::region_state_key(region_id)));
-    box_try!(kv_wb.delete_cf(handle, &keys::apply_state_key(region_id)));
->>>>>>> 4a06994e
+    box_try!(raft_wb.delete(&keys::region_state_key(region_id)));
+    box_try!(raft_wb.delete(&keys::apply_state_key(region_id)));
 
     let last_index = last_index(raft_state);
     let mut first_index = last_index + 1;
@@ -1274,12 +1235,7 @@
     for id in first_index..=last_index {
         box_try!(raft_wb.delete(&keys::raft_log_key(region_id, id)));
     }
-<<<<<<< HEAD
-    raft_wb.delete(&keys::raft_state_key(region_id))?;
-    // TODO: do we need to delete snapshot_raft_state_key?
-=======
     box_try!(raft_wb.delete(&keys::raft_state_key(region_id)));
->>>>>>> 4a06994e
 
     info!(
         "finish clear peer meta";
@@ -1404,12 +1360,7 @@
         .mut_truncated_state()
         .set_term(RAFT_INIT_LOG_TERM);
 
-<<<<<<< HEAD
     raft_wb.put_msg(&keys::apply_state_key(region_id), &apply_state)?;
-=======
-    let handle = rocks::util::get_cf_handle(kv_engine, CF_RAFT)?;
-    kv_wb.put_msg_cf(handle, &keys::apply_state_key(region_id), &apply_state)?;
->>>>>>> 4a06994e
     Ok(())
 }
 
@@ -1427,10 +1378,6 @@
         region_state.set_merge_state(state);
     }
 
-<<<<<<< HEAD
-=======
-    let handle = rocks::util::get_cf_handle(kv_engine, CF_RAFT)?;
->>>>>>> 4a06994e
     debug!(
         "writing merge state";
         "region_id" => region_id,
@@ -1669,15 +1616,8 @@
             .set_term(ents[0].get_term());
         ctx.apply_state
             .set_applied_index(ents.last().unwrap().get_index());
-<<<<<<< HEAD
         ctx.save_apply_state_to(ready_ctx.raft_wb_mut()).unwrap();
-        store.engines.raft.write(ready_ctx.raft_wb).expect("");
-=======
-        ctx.save_apply_state_to(&store.engines.kv, &mut kv_wb)
-            .unwrap();
         store.engines.raft.write(&ready_ctx.raft_wb).unwrap();
-        store.engines.kv.write(&kv_wb).unwrap();
->>>>>>> 4a06994e
         store.raft_state = ctx.raft_state;
         store.apply_state = ctx.apply_state;
         store
@@ -1687,13 +1627,8 @@
         let mut ctx = InvokeContext::new(store);
         let mut ready_ctx = ReadyContext::default();
         store.append(&mut ctx, ents, &mut ready_ctx).unwrap();
-<<<<<<< HEAD
-        ctx.save_raft_state_to(ready_ctx.raft_wb_mut()).unwrap();
-        store.engines.raft.write(ready_ctx.raft_wb).unwrap();
-=======
         ctx.save_raft_state_to(&mut ready_ctx.raft_wb).unwrap();
         store.engines.raft.write(&ready_ctx.raft_wb).unwrap();
->>>>>>> 4a06994e
         store.raft_state = ctx.raft_state;
     }
 
@@ -1784,14 +1719,8 @@
         assert_eq!(6, get_meta_key_count(&store));
 
         let raft_wb = WriteBatch::new();
-<<<<<<< HEAD
         store.clear_meta(&raft_wb).unwrap();
-        store.engines.raft.write(raft_wb).unwrap();
-=======
-        store.clear_meta(&kv_wb, &raft_wb).unwrap();
-        store.engines.kv.write(&kv_wb).unwrap();
         store.engines.raft.write(&raft_wb).unwrap();
->>>>>>> 4a06994e
 
         assert_eq!(0, get_meta_key_count(&store));
     }
@@ -1895,16 +1824,9 @@
                 panic!("#{}: want {:?}, got {:?}", i, werr, res);
             }
             if res.is_ok() {
-<<<<<<< HEAD
                 let mut raft_wb = WriteBatch::new();
                 ctx.save_apply_state_to(&mut raft_wb).unwrap();
-                store.engines.raft.write(raft_wb).expect("");
-=======
-                let mut kv_wb = WriteBatch::new();
-                ctx.save_apply_state_to(&store.engines.kv, &mut kv_wb)
-                    .unwrap();
-                store.engines.kv.write(&kv_wb).unwrap();
->>>>>>> 4a06994e
+                store.engines.raft.write(&raft_wb).expect("");
             }
         }
     }
@@ -1969,30 +1891,17 @@
         ctx.raft_state.set_hard_state(hs);
         ctx.raft_state.set_last_index(7);
         ctx.apply_state.set_applied_index(7);
-<<<<<<< HEAD
         ctx.save_raft_state_to(ready_ctx.raft_wb_mut()).unwrap();
         ctx.save_apply_state_to(ready_ctx.raft_wb_mut()).unwrap();
-        s.engines.raft.write(ready_ctx.raft_wb).unwrap();
-=======
-        ctx.save_raft_state_to(&mut ready_ctx.raft_wb).unwrap();
-        ctx.save_apply_state_to(&s.engines.kv, &mut kv_wb).unwrap();
-        s.engines.kv.write(&kv_wb).unwrap();
         s.engines.raft.write(&ready_ctx.raft_wb).unwrap();
->>>>>>> 4a06994e
         s.apply_state = ctx.apply_state;
         s.raft_state = ctx.raft_state;
         ctx = InvokeContext::new(&s);
         let term = s.term(7).unwrap();
         compact_raft_log(&s.tag, &mut ctx.apply_state, 7, term).unwrap();
-<<<<<<< HEAD
         ready_ctx.raft_wb = WriteBatch::new();
         ctx.save_apply_state_to(&mut ready_ctx.raft_wb).unwrap();
-        s.engines.raft.write(ready_ctx.raft_wb).unwrap();
-=======
-        kv_wb = WriteBatch::new();
-        ctx.save_apply_state_to(&s.engines.kv, &mut kv_wb).unwrap();
-        s.engines.kv.write(&kv_wb).unwrap();
->>>>>>> 4a06994e
+        s.engines.raft.write(&ready_ctx.raft_wb).unwrap();
         s.apply_state = ctx.apply_state;
 
         let (tx, rx) = channel();
